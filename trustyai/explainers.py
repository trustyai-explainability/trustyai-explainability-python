"""Explainers module"""
# pylint: disable = import-error, too-few-public-methods, wrong-import-order, unused-import
from typing import Dict, Optional, List, Union
import matplotlib.pyplot as plt
import matplotlib as mpl
from matplotlib.colors import LinearSegmentedColormap
import pandas as pd
import numpy as np
from jpype import JInt
<<<<<<< HEAD
from org.kie.trustyai.explainability.local.counterfactual import (
=======

from trustyai import _default_initializer
from trustyai.utils._visualisation import (
    ExplanationVisualiser,
    DEFAULT_STYLE as ds,
    DEFAULT_RC_PARAMS as drcp,
)
from trustyai.model import feature, Dataset, PredictionInput

from org.kie.kogito.explainability.local.counterfactual import (
>>>>>>> 233e91fe
    CounterfactualExplainer as _CounterfactualExplainer,
    CounterfactualResult as _CounterfactualResult,
    SolverConfigBuilder as _SolverConfigBuilder,
    CounterfactualConfig as _CounterfactualConfig,
)
from org.kie.trustyai.explainability.local.lime import (
    LimeConfig as _LimeConfig,
    LimeExplainer as _LimeExplainer,
)
from org.kie.trustyai.explainability.local.shap import (
    ShapConfig as _ShapConfig,
    ShapKernelExplainer as _ShapKernelExplainer,
)
from org.kie.trustyai.explainability.model import (
    CounterfactualPrediction,
    EncodingParams,
    PredictionProvider,
    Saliency,
    PerturbationContext,
)
from org.optaplanner.core.config.solver.termination import TerminationConfig
from java.lang import Long
from java.util import Random

SolverConfigBuilder = _SolverConfigBuilder
CounterfactualConfig = _CounterfactualConfig
LimeConfig = _LimeConfig


class CounterfactualResult(ExplanationVisualiser):
    """Wraps Counterfactual results. This object is returned by the
    :class:`~CounterfactualExplainer`, and provides a variety of methods to visualize and interact
    with the results of the counterfactual explanation.
    """

    def __init__(self, result: _CounterfactualResult) -> None:
        """Constructor method. This is called internally, and shouldn't ever need to be
        used manually."""
        self._result = result

    @property
    def proposed_features_array(self):
        """Return the proposed feature values found from the counterfactual explanation
        as a Numpy array.
        """
        return Dataset.prediction_object_to_numpy(
            [PredictionInput([entity.as_feature() for entity in self._result.entities])]
        )

    @property
    def proposed_features_dataframe(self):
        """Return the proposed feature values found from the counterfactual explanation
        as a Pandas DataFrame.
        """
        return Dataset.prediction_object_to_pandas(
            [PredictionInput([entity.as_feature() for entity in self._result.entities])]
        )

    def as_dataframe(self) -> pd.DataFrame:
        """
        Return the counterfactual result as a dataframe

        Returns
        -------
        pandas.DataFrame
            DataFrame containing the results of the counterfactual explanation, containing the
            following columns:

            * ``Features``: The names of each input feature.
            * ``Proposed``: The found values of the features.
            * ``Original``: The original feature values.
            * ``Constrained``: Whether this feature was constrained (held fixed) during the search.
            * ``Difference``: The difference between the proposed and original values.
        """
        entities = self._result.entities
        features = self._result.getFeatures()

        data = {}
        data["features"] = [f"{entity.as_feature().getName()}" for entity in entities]
        data["proposed"] = [entity.as_feature().value.as_obj() for entity in entities]
        data["original"] = [
            feature.getValue().getUnderlyingObject() for feature in features
        ]
        data["constrained"] = [feature.is_constrained for feature in features]

        dfr = pd.DataFrame.from_dict(data)
        dfr["difference"] = dfr.proposed - dfr.original
        return dfr

    def as_html(self) -> pd.io.formats.style.Styler:
        """
        Return the counterfactual result as a Pandas Styler object.

        Returns
        -------
        pandas.Styler
            Styler containing the results of the counterfactual explanation, in the same
            schema as in :func:`as_dataframe`. Currently, no default styles are applied
            in this particular function, making it equivalent to :code:`self.as_dataframe().style`.
        """
        return self.as_dataframe().style

    def plot(self) -> None:
        """
        Plot the counterfactual result.
        """
        _df = self.as_dataframe().copy()
        _df = _df[_df["difference"] != 0.0]

        def change_colour(value):
            if value == 0.0:
                colour = ds["neutral_primary_colour"]
            elif value > 0:
                colour = ds["positive_primary_colour"]
            else:
                colour = ds["negative_primary_colour"]
            return colour

        with mpl.rc_context(drcp):
            colour = _df["difference"].transform(change_colour)
            plot = _df[["features", "proposed", "original"]].plot.barh(
                x="features", color={"proposed": colour, "original": "black"}
            )
            plot.set_title("Counterfactual")
            plt.show()


class CounterfactualExplainer:
    """*"How do I get the result I want?"*

    The CounterfactualExplainer class seeks to answer this question by exploring "what-if"
    scenarios. Given some initial input and desired outcome, the counterfactual explainer tries to
    find a set of nearby inputs that produces the desired outcome. Mathematically, if we have a
    model :math:`f`, some input :math:`x` and a desired model output :math:`y'`, the counterfactual
    explainer finds some nearby input :math:`x'` such that :math:`f(x') = y'`.
    """

    def __init__(self, steps=10_000):
        """
        Build a new counterfactual explainer.

        Parameters
        ----------
        steps: int
            The number of search steps to perform during the counterfactual search.
        """
        self._termination_config = TerminationConfig().withScoreCalculationCountLimit(
            Long.valueOf(steps)
        )
        self._solver_config = (
            SolverConfigBuilder.builder()
            .withTerminationConfig(self._termination_config)
            .build()
        )
        self._cf_config = CounterfactualConfig().withSolverConfig(self._solver_config)

        self._explainer = _CounterfactualExplainer(self._cf_config)

    def explain(
        self, prediction: CounterfactualPrediction, model: PredictionProvider
    ) -> CounterfactualResult:
        """Request for a counterfactual explanation given a :class:`~CounterfactualPrediction` and a
        :class:`~PredictionProvider`

        Parameters
        ----------
        prediction : :obj:`trustyai.model.CounterfactualPrediction`
            The counterfactual prediction as returned by
            :func:`~trustyai.model.counterfactual_prediction`. This object wraps both the initial
            input and desired output together.
        model : :obj:`~trustyai.model.PredictionProvider`
            The TrustyAI PredictionProvider, as generated by :class:`~trustyai.model.Model` or
             :class:`~trustyai.model.ArrowModel`.

        Returns
        -------
        :class:`~CounterfactualResult`
            Object containing the results of the counterfactual explanation.
        """
        return CounterfactualResult(
            self._explainer.explainAsync(prediction, model).get()
        )


class LimeResults(ExplanationVisualiser):
    """Wraps LIME results. This object is returned by the :class:`~LimeExplainer`,
    and provides a variety of methods to visualize and interact with the explanation.
    """

    def __init__(self, saliencies: Dict[str, Saliency]):
        """Constructor method. This is called internally, and shouldn't ever need to be used
        manually."""
        self._saliencies = saliencies

    def as_dataframe(self) -> pd.DataFrame:
        """
        Return the LIME result as a dataframe.

        Returns
        -------
        pandas.DataFrame
            DataFrame containing the results of the LIME explanation. For each model output, the
            table will contain the following columns:

            * ``${output_name}_features``: The names of each input feature.
            * ``${output_name}_score``: The LIME saliency of this feature.
            * ``${output_name}_value``: The original value of each feature.
            * ``${output_name}_confidence``: The confidence of the reported saliency.
        """
        outputs = self._saliencies.keys()

        data = {}
        for output in outputs:
            pfis = self._saliencies.get(output).getPerFeatureImportance()
            data[f"{output}_features"] = [
                f"{pfi.getFeature().getName()}" for pfi in pfis
            ]
            data[f"{output}_score"] = [pfi.getScore() for pfi in pfis]
            data[f"{output}_value"] = [
                pfi.getFeature().getValue().as_number() for pfi in pfis
            ]
            data[f"{output}_confidence"] = [pfi.getConfidence() for pfi in pfis]

        return pd.DataFrame.from_dict(data)

    def as_html(self) -> pd.io.formats.style.Styler:
        """
        Return the LIME result as a Pandas Styler object.

        Returns
        -------
        pandas.Styler
            Styler containing the results of the LIME explanation, in the same
            schema as in :func:`as_dataframe`. Currently, no default styles are applied
            in this particular function, making it equivalent to :code:`self.as_dataframe().style`.
        """
        return self.as_dataframe().style

    def map(self) -> Dict[str, Saliency]:
        """
        Return the dictionary of the found saliencies.

        Returns
        -------
        Dict[str, Saliency]
             A dictionary keyed by output name, and the values will be the corresponding
              :class:`~trustyai.model.Saliency` object.
        """
        return self._saliencies

    def plot(self, decision: str) -> None:
        """Plot the LIME saliencies."""
        with mpl.rc_context(drcp):
            dictionary = {}
            for feature_importance in self._saliencies.get(
                decision
            ).getPerFeatureImportance():
                dictionary[
                    feature_importance.getFeature().name
                ] = feature_importance.getScore()

            colours = [
                ds["negative_primary_colour"]
                if i < 0
                else ds["positive_primary_colour"]
                for i in dictionary.values()
            ]
            plt.title(f"LIME explanation of {decision}")
            plt.barh(
                range(len(dictionary)),
                dictionary.values(),
                align="center",
                color=colours,
            )
            plt.yticks(range(len(dictionary)), list(dictionary.keys()))
            plt.tight_layout()
            plt.show()


# pylint: disable=too-many-arguments
class LimeExplainer:
    """*"Which features were most important to the results?"*

    LIME (`Local Interpretable Model-agnostic Explanations <https://arxiv.org/abs/1602.04938>`_)
    seeks to answer this question via providing *saliencies*, weights associated with each input
    feature that describe how strongly said feature contributed to the model's output.
    """

    def __init__(
        self,
        perturbations=1,
        seed=0,
        samples=10,
        penalise_sparse_balance=True,
        normalise_weights=True,
    ):
        """Initialize the :class:`LimeExplainer`.

        Parameters
        ----------
        perturbations: int
            The starting number of feature perturbations within the explanation process.
        seed: int
            The random seed to be used.
        samples: int
            Number of samples to be generated for the local linear model training.
        penalise_sparse_balance : bool
            Whether to penalise features that are likely to produce linearly inseparable outputs.
            This can improve the efficacy and interpretability of the outputted saliencies.
        normalise_weights : bool
            Whether to normalise the saliencies generated by LIME. If selected, saliencies will be
            normalized between 0 and 1.
        """
        self._jrandom = Random()
        self._jrandom.setSeed(seed)

        self._lime_config = (
            LimeConfig()
            .withNormalizeWeights(normalise_weights)
            .withPerturbationContext(PerturbationContext(self._jrandom, perturbations))
            .withSamples(samples)
            .withEncodingParams(EncodingParams(0.07, 0.3))
            .withAdaptiveVariance(True)
            .withPenalizeBalanceSparse(penalise_sparse_balance)
        )

        self._explainer = _LimeExplainer(self._lime_config)

    def explain(self, prediction, model: PredictionProvider) -> LimeResults:
        """Produce a LIME explanation.

        Parameters
        ----------
        prediction : :obj:`~trustyai.model.Prediction`
            A :class:`~trustyai.model.Prediction` as returned
            by :func:`~trustyai.model.simple_prediction`. This object wraps the
            original model input and output together.
        model : :obj:`~trustyai.model.PredictionProvider`
            The TrustyAI PredictionProvider, as generated by :class:`~trustyai.model.Model`
            or :class:`~trustyai.model.ArrowModel`.

        Returns
        -------
        :class:`~LimeResults`
            Object containing the results of the LIME explanation.
        """
        return LimeResults(self._explainer.explainAsync(prediction, model).get())


# pylint: disable=invalid-name
class SHAPResults(ExplanationVisualiser):
    """Wraps SHAP results. This object is returned by the :class:`~SHAPExplainer`,
    and provides a variety of methods to visualize and interact with the explanation.
    """

    def __init__(self, shap_results, background):
        """Constructor method. This is called internally, and shouldn't ever need to be used
        manually."""
        self.shap_results = shap_results
        self.background = background

    def get_saliencies(self) -> Dict[str, Saliency]:
        """
        Return a dictionary of found saliencies.

        Returns
        -------
        Dict[str, Saliency]
             A dictionary of :class:`~trustyai.model.Saliency` objects, keyed by output name.
        """
        saliencies = self.shap_results.getSaliencies()
        if isinstance(saliencies, dict):
            output = saliencies
        else:
            output = {s.getOutput().getName(): s for s in saliencies}
        return output

    def get_fnull(self):
        """
        Return the list of the found fnulls (y-intercepts) of the SHAP explanations

        Returns
        -------
        Array[float]
             An array of the y-intercepts, in order of the model outputs.
        """
        return self.shap_results.getFnull()

    def as_dataframe(self) -> pd.DataFrame:
        """
        Return the SHAP result as a dataframe.

        Returns
        -------
        pandas.DataFrame
            DataFrame containing the results of the SHAP explanation. For each model output,
            the table will contain the following columns, indexed by feature name:

            * ``Mean Background Value``: The mean value this feature took in the background
            * ``Feature Value``: The value of the feature for this particular input.
            * ``SHAP Value``: The found SHAP value of this feature.
        """

        visualizer_data_frame = pd.DataFrame()
<<<<<<< HEAD
        for i, saliency in enumerate(self.shap_results.getSaliencies().values()):
=======
        for i, (_, saliency) in enumerate(self.get_saliencies().items()):
>>>>>>> 233e91fe
            background_mean_feature_values = np.mean(
                [
                    [f.getValue().asNumber() for f in pi.getFeatures()]
                    for pi in self.background
                ],
                0,
            ).tolist()
            feature_values = [
                pfi.getFeature().getValue().asNumber()
                for pfi in saliency.getPerFeatureImportance()
            ]
            shap_values = [pfi.getScore() for pfi in saliency.getPerFeatureImportance()]
            feature_names = [
                str(pfi.getFeature().getName())
                for pfi in saliency.getPerFeatureImportance()
            ]
            columns = ["Mean Background Value", "Feature Value", "SHAP Value"]
            visualizer_data_frame = pd.DataFrame(
                [background_mean_feature_values, feature_values, shap_values],
                index=columns,
                columns=feature_names,
            ).T
            fnull = self.shap_results.getFnull().get(i)

            visualizer_data_frame = pd.concat(
                [
                    pd.DataFrame(
                        [["-", "-", fnull]], index=["Background"], columns=columns
                    ),
                    visualizer_data_frame,
                    pd.DataFrame(
                        [[fnull, sum(shap_values) + fnull, sum(shap_values) + fnull]],
                        index=["Prediction"],
                        columns=columns,
                    ),
                ]
            )
            return visualizer_data_frame

    def as_html(self) -> pd.io.formats.style.Styler:
        """
        Return the SHAP result as a Pandas Styler object.

        Returns
        -------
        pandas.Styler
            Styler containing the results of the SHAP explanation, in the same
            schema as in :func:`as_dataframe`. This will:

            * Color each ``Feature Value`` based on how it compares to the corresponding
              ``Mean Background Value``.
            * Color each ``SHAP Value`` based on how their magnitude.
        """

        def _color_feature_values(feature_values, background_vals):
            """Internal function for the dataframe visualization"""
            formats = []
            for i, feature_value in enumerate(feature_values[1:-1]):
                if feature_value < background_vals[i]:
                    formats.append(f"background-color:{ds['negative_primary_colour']}")
                elif feature_value > background_vals[i]:
                    formats.append(f"background-color:{ds['positive_primary_colour']}")
                else:
                    formats.append(None)
            return [None] + formats + [None]

        visualizer_data_frame = pd.DataFrame()
        for i, (output_name, saliency) in enumerate(self.get_saliencies().items()):
            background_mean_feature_values = np.mean(
                [
                    [f.getValue().asNumber() for f in pi.getFeatures()]
                    for pi in self.background
                ],
                0,
            ).tolist()
            feature_values = [
                pfi.getFeature().getValue().asNumber()
                for pfi in saliency.getPerFeatureImportance()
            ]
            shap_values = [pfi.getScore() for pfi in saliency.getPerFeatureImportance()]
            feature_names = [
                str(pfi.getFeature().getName())
                for pfi in saliency.getPerFeatureImportance()
            ]
            columns = ["Mean Background Value", "Feature Value", "SHAP Value"]
            visualizer_data_frame = pd.DataFrame(
                [background_mean_feature_values, feature_values, shap_values],
                index=columns,
                columns=feature_names,
            ).T
            fnull = self.shap_results.getFnull().getEntry(i)

            visualizer_data_frame = pd.concat(
                [
                    pd.DataFrame(
                        [["-", "-", fnull]], index=["Background"], columns=columns
                    ),
                    visualizer_data_frame,
                    pd.DataFrame(
                        [[fnull, sum(shap_values) + fnull, sum(shap_values) + fnull]],
                        index=["Prediction"],
                        columns=columns,
                    ),
                ]
            )
            style = visualizer_data_frame.style.background_gradient(
                LinearSegmentedColormap.from_list(
                    name="rwg",
                    colors=[
                        ds["negative_primary_colour"],
                        ds["neutral_primary_colour"],
                        ds["positive_primary_colour"],
                    ],
                ),
                subset=(slice(feature_names[0], feature_names[-1]), "SHAP Value"),
                vmin=-1 * max(np.abs(shap_values)),
                vmax=max(np.abs(shap_values)),
            )
            style.set_caption(f"Explanation of {output_name}")
            return style.apply(
                _color_feature_values,
                background_vals=background_mean_feature_values,
                subset="Feature Value",
                axis=0,
            )

    def candlestick_plot(self) -> None:
        """Visualize the SHAP explanation of each output as a set of candlestick plots,
        one per output."""
        with mpl.rc_context(drcp):
            for i, (output_name, saliency) in enumerate(self.get_saliencies().items()):
                shap_values = [
                    pfi.getScore() for pfi in saliency.getPerFeatureImportance()
                ]
                feature_names = [
                    str(pfi.getFeature().getName())
                    for pfi in saliency.getPerFeatureImportance()
                ]
                fnull = self.shap_results.getFnull().getEntry(i)
                prediction = fnull + sum(shap_values)
                plt.figure()
                pos = fnull
                for j, shap_value in enumerate(shap_values):
                    color = (
                        ds["negative_primary_colour"]
                        if shap_value < 0
                        else ds["positive_primary_colour"]
                    )
                    width = 0.9
                    if j > 0:
                        plt.plot(
                            [j - 0.5, j + width / 2 * 0.99], [pos, pos], color=color
                        )
                    plt.bar(j, height=shap_value, bottom=pos, color=color, width=width)
                    pos += shap_values[j]

                    if j != len(shap_values) - 1:
                        plt.plot(
                            [j - width / 2 * 0.99, j + 0.5], [pos, pos], color=color
                        )

                plt.axhline(
                    fnull,
                    color="#444444",
                    linestyle="--",
                    zorder=0,
                    label="Background Value",
                )
                plt.axhline(prediction, color="#444444", zorder=0, label="Prediction")
                plt.legend()

                ticksize = np.diff(plt.gca().get_yticks())[0]
                plt.ylim(
                    plt.gca().get_ylim()[0] - ticksize / 2,
                    plt.gca().get_ylim()[1] + ticksize / 2,
                )
                plt.xticks(np.arange(len(feature_names)), feature_names)
                plt.ylabel(saliency.getOutput().getName())
                plt.xlabel("Feature SHAP Value")
                plt.title(f"Explanation of {output_name}")
                plt.show()


class SHAPExplainer:
    r"""*"By how much did each feature contribute to the outputs?"*

    SHAP (`SHapley Additive exPlanations <https://arxiv.org/abs/1705.07874>`_) seeks to answer
    this question via providing SHAP values that provide an additive explanation of the model
    output; essentially a `receipt` for the model's output. SHAP does this by finding an
    *additive explanatory model* :math:`g` of the form:

    .. math::
        f(x) = \phi_0 + \phi_1 x'_1 + \phi_2 x'_2 + \dots + \phi_n x'_n

    where :math:`x'_1, \dots, x'_n` are binary values that indicate whether the :math:`n` th
    feature ispresent or absent and :math:`\phi_1, \dots, \phi_n` are those features' corresponding
    SHAP values. :math:`\phi_0` is the *fnull* of the model, indicating the model's latent
    output in the absence of all features; functionally, the y-intercept of the explanatory model.

    What all this means is that a feature's exact contribution to the output can be seen as its
    SHAP value, and the original model output can be recovered by summing up the fnull with all
    SHAP values.

    To operate, SHAP also needs access to a *background dataset*, a set of representative input
    datapoints that captures the model's "normal behavior". All SHAP values are implicitly
    comparisons against to the background data, i.e., By how much did each feature contribute to
    the outputs, as compared to the background inputs?*
    """

    def __init__(
        self,
        background: Union[np.ndarray, pd.DataFrame, List[PredictionInput]],
        samples=None,
        batch_size=20,
        seed=0,
        perturbations=0,
        link_type: Optional[_ShapConfig.LinkType] = None,
    ):
        r"""Initialize the :class:`SHAPxplainer`.

        Parameters
        ----------
        background : :class:`numpy.array`, :class:`Pandas.DataFrame`
        or List[:class:`PredictionInput]
            The set of background datapoints as an array, dataframe of shape
            ``[n_datapoints, n_features]``, or list of TrustyAI PredictionInputs.
        samples: int
            The number of samples to use when computing SHAP values. Higher values will increase
            explanation accuracy, at the  cost of runtime.
        batch_size: int
            The number of batches passed to the PredictionProvider at once. When using a
            :class:`~Model` in the :func:`explain` function, this parameter has no effect. With an
            :class:`~ArrowModel`, `batch_sizes` of around
            :math:`\frac{2000}{\mathtt{len(background)}}` can produce significant
            performance gains.
        seed: int
            The random seed to be used when generating explanations.
        perturbations: int
            This argument has no effect and will be removed shortly, ignore.
        link_type : :obj:`~_ShapConfig.LinkType`
            A choice of either ``trustyai.explainers._ShapConfig.LinkType.IDENTITY``
            or ``trustyai.explainers._ShapConfig.LinkType.LOGIT``. If the model output is a
            probability, choosing the ``LOGIT`` link will rescale explanations into log-odds units.
            Otherwise, choose ``IDENTITY``.

        Returns
        -------
        :class:`~SHAPResults`
            Object containing the results of the SHAP explanation.
        """
        if not link_type:
            link_type = _ShapConfig.LinkType.IDENTITY
        self._jrandom = Random()
        self._jrandom.setSeed(seed)
        perturbation_context = PerturbationContext(self._jrandom, perturbations)

        if isinstance(background, np.ndarray):
            self.background = Dataset.numpy_to_prediction_object(background, feature)
        elif isinstance(background, pd.DataFrame):
            self.background = Dataset.df_to_prediction_object(background, feature)
        elif isinstance(background[0], PredictionInput):
            self.background = background
        else:
            raise AttributeError(
                "Unsupported background type: {}".format(type(background))
            )

        self._configbuilder = (
            _ShapConfig.builder()
            .withLink(link_type)
            .withBatchSize(batch_size)
            .withPC(perturbation_context)
            .withBackground(self.background)
        )
        if samples is not None:
            self._configbuilder.withNSamples(JInt(samples))
        self._config = self._configbuilder.build()
        self._explainer = _ShapKernelExplainer(self._config)

    def explain(self, prediction, model: PredictionProvider) -> SHAPResults:
        """Produce a SHAP explanation.

        Parameters
        ----------
        prediction : :obj:`~trustyai.model.Prediction`
            A :class:`~trustyai.model.Prediction` as returned
            by :func:`~trustyai.model.simple_prediction`. This object wraps the original model input
            and output together.
        model : :obj:`~trustyai.model.PredictionProvider`
            The TrustyAI PredictionProvider, as generated by :class:`~trustyai.model.Model` or
            :class:`~trustyai.model.ArrowModel`.

        Returns
        -------
        :class:`~SHAPResults`
            Object containing the results of the SHAP explanation.
        """
        return SHAPResults(
            self._explainer.explainAsync(prediction, model).get(), self.background
        )<|MERGE_RESOLUTION|>--- conflicted
+++ resolved
@@ -7,9 +7,6 @@
 import pandas as pd
 import numpy as np
 from jpype import JInt
-<<<<<<< HEAD
-from org.kie.trustyai.explainability.local.counterfactual import (
-=======
 
 from trustyai import _default_initializer
 from trustyai.utils._visualisation import (
@@ -20,7 +17,6 @@
 from trustyai.model import feature, Dataset, PredictionInput
 
 from org.kie.kogito.explainability.local.counterfactual import (
->>>>>>> 233e91fe
     CounterfactualExplainer as _CounterfactualExplainer,
     CounterfactualResult as _CounterfactualResult,
     SolverConfigBuilder as _SolverConfigBuilder,
@@ -425,11 +421,7 @@
         """
 
         visualizer_data_frame = pd.DataFrame()
-<<<<<<< HEAD
-        for i, saliency in enumerate(self.shap_results.getSaliencies().values()):
-=======
         for i, (_, saliency) in enumerate(self.get_saliencies().items()):
->>>>>>> 233e91fe
             background_mean_feature_values = np.mean(
                 [
                     [f.getValue().asNumber() for f in pi.getFeatures()]
@@ -452,7 +444,7 @@
                 index=columns,
                 columns=feature_names,
             ).T
-            fnull = self.shap_results.getFnull().get(i)
+            fnull = self.shap_results.getFnull().getEntry(i)
 
             visualizer_data_frame = pd.concat(
                 [
