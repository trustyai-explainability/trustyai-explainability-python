"""Explainers module"""
# pylint: disable = import-error, too-few-public-methods, wrong-import-order, line-too-long
from typing import Dict, Optional, List, Union
import matplotlib.pyplot as plt
import matplotlib as mpl
from matplotlib.colors import LinearSegmentedColormap
import pandas as pd
import numpy as np
from jpype import JInt
import uuid as _uuid

from trustyai import _default_initializer  # pylint: disable=unused-import
from trustyai.utils._visualisation import (
    ExplanationVisualiser,
    DEFAULT_STYLE as ds,
    DEFAULT_RC_PARAMS as drcp,
)
from trustyai.model import (
    counterfactual_prediction,
    feature,
    Dataset,
    PredictionInput,
    simple_prediction,
)

from org.kie.trustyai.explainability.local.counterfactual import (
    CounterfactualExplainer as _CounterfactualExplainer,
    CounterfactualResult as _CounterfactualResult,
    SolverConfigBuilder as _SolverConfigBuilder,
    CounterfactualConfig as _CounterfactualConfig,
)
from org.kie.trustyai.explainability.local.lime import (
    LimeConfig as _LimeConfig,
    LimeExplainer as _LimeExplainer,
)
from org.kie.trustyai.explainability.local.shap import (
    ShapConfig as _ShapConfig,
    ShapKernelExplainer as _ShapKernelExplainer,
)
<<<<<<< HEAD
from org.kie.trustyai.explainability.model import (
    CounterfactualPrediction,
=======
from org.kie.kogito.explainability.model import (
    DataDistribution,
>>>>>>> e4c9f143
    EncodingParams,
    Feature,
    Output,
    PredictionOutput,
    PredictionProvider,
    Saliency,
    PerturbationContext,
)
from org.optaplanner.core.config.solver.termination import TerminationConfig
from java.lang import Long
from java.util import Random

SolverConfigBuilder = _SolverConfigBuilder
CounterfactualConfig = _CounterfactualConfig
LimeConfig = _LimeConfig


class CounterfactualResult(ExplanationVisualiser):
    """Wraps Counterfactual results. This object is returned by the
    :class:`~CounterfactualExplainer`, and provides a variety of methods to visualize and interact
    with the results of the counterfactual explanation.
    """

    def __init__(self, result: _CounterfactualResult) -> None:
        """Constructor method. This is called internally, and shouldn't ever need to be
        used manually."""
        self._result = result

    @property
    def proposed_features_array(self):
        """Return the proposed feature values found from the counterfactual explanation
        as a Numpy array.
        """
        return Dataset.prediction_object_to_numpy(
            [PredictionInput([entity.as_feature() for entity in self._result.entities])]
        )

    @property
    def proposed_features_dataframe(self):
        """Return the proposed feature values found from the counterfactual explanation
        as a Pandas DataFrame.
        """
        return Dataset.prediction_object_to_pandas(
            [PredictionInput([entity.as_feature() for entity in self._result.entities])]
        )

    def as_dataframe(self) -> pd.DataFrame:
        """
        Return the counterfactual result as a dataframe

        Returns
        -------
        pandas.DataFrame
            DataFrame containing the results of the counterfactual explanation, containing the
            following columns:

            * ``Features``: The names of each input feature.
            * ``Proposed``: The found values of the features.
            * ``Original``: The original feature values.
            * ``Constrained``: Whether this feature was constrained (held fixed) during the search.
            * ``Difference``: The difference between the proposed and original values.
        """
        entities = self._result.entities
        features = self._result.getFeatures()

        data = {}
        data["features"] = [f"{entity.as_feature().getName()}" for entity in entities]
        data["proposed"] = [entity.as_feature().value.as_obj() for entity in entities]
        data["original"] = [
            feature.getValue().getUnderlyingObject() for feature in features
        ]
        data["constrained"] = [feature.is_constrained for feature in features]

        dfr = pd.DataFrame.from_dict(data)
        dfr["difference"] = dfr.proposed - dfr.original
        return dfr

    def as_html(self) -> pd.io.formats.style.Styler:
        """
        Return the counterfactual result as a Pandas Styler object.

        Returns
        -------
        pandas.Styler
            Styler containing the results of the counterfactual explanation, in the same
            schema as in :func:`as_dataframe`. Currently, no default styles are applied
            in this particular function, making it equivalent to :code:`self.as_dataframe().style`.
        """
        return self.as_dataframe().style

    def plot(self) -> None:
        """
        Plot the counterfactual result.
        """
        _df = self.as_dataframe().copy()
        _df = _df[_df["difference"] != 0.0]

        def change_colour(value):
            if value == 0.0:
                colour = ds["neutral_primary_colour"]
            elif value > 0:
                colour = ds["positive_primary_colour"]
            else:
                colour = ds["negative_primary_colour"]
            return colour

        with mpl.rc_context(drcp):
            colour = _df["difference"].transform(change_colour)
            plot = _df[["features", "proposed", "original"]].plot.barh(
                x="features", color={"proposed": colour, "original": "black"}
            )
            plot.set_title("Counterfactual")
            plt.show()


class CounterfactualExplainer:
    """*"How do I get the result I want?"*

    The CounterfactualExplainer class seeks to answer this question by exploring "what-if"
    scenarios. Given some initial input and desired outcome, the counterfactual explainer tries to
    find a set of nearby inputs that produces the desired outcome. Mathematically, if we have a
    model :math:`f`, some input :math:`x` and a desired model output :math:`y'`, the counterfactual
    explainer finds some nearby input :math:`x'` such that :math:`f(x') = y'`.
    """

    def __init__(self, steps=10_000):
        """
        Build a new counterfactual explainer.

        Parameters
        ----------
        steps: int
            The number of search steps to perform during the counterfactual search.
        """
        self._termination_config = TerminationConfig().withScoreCalculationCountLimit(
            Long.valueOf(steps)
        )
        self._solver_config = (
            SolverConfigBuilder.builder()
            .withTerminationConfig(self._termination_config)
            .build()
        )
        self._cf_config = CounterfactualConfig().withSolverConfig(self._solver_config)

        self._explainer = _CounterfactualExplainer(self._cf_config)

    # pylint: disable=too-many-arguments
    def explain(
        self,
        inputs: Union[np.ndarray, pd.DataFrame, List[Feature], PredictionInput],
        goal: Union[np.ndarray, pd.DataFrame, List[Output], PredictionOutput],
        model: PredictionProvider,
        data_distribution: Optional[DataDistribution] = None,
        uuid: Optional[_uuid.UUID] = None,
        timeout: Optional[float] = None,
    ) -> CounterfactualResult:
        """Request for a counterfactual explanation given a list of features, goals and a
        :class:`~PredictionProvider`

        Parameters
        ----------
        inputs : :class:`numpy.ndarray`, :class:`pandas.DataFrame`, List[:class:`Feature`], or :class:`PredictionInput`
            List of input features, as a:

            * Numpy array of shape ``[1, n_features]``
            * Pandas DataFrame with 1 row and ``n_features`` columns
            * A List of TrustyAI :class:`Feature`, as created by the :func:`~feature` function
            * A TrustyAI :class:`PredictionInput`

        goal : :class:`numpy.ndarray`, :class:`pandas.DataFrame`, List[:class:`Output`], or :class:`PredictionOutput`
            The desired model outputs to be searched for in the counterfactual explanation.
            These can take the form of a:

            * Numpy array of shape ``[1, n_outputs]``
            * Pandas DataFrame with 1 row and ``n_outputs`` columns
            * A List of TrustyAI :class:`Output`, as created by the :func:`~output` function
            * A TrustyAI :class:`PredictionOutput`

        model : :obj:`~trustyai.model.PredictionProvider`
            The TrustyAI PredictionProvider, as generated by :class:`~trustyai.model.Model` or
             :class:`~trustyai.model.ArrowModel`.

        data_distribution : Optional[:class:`DataDistribution`]
            The :class:`DataDistribution` to use when sampling the inputs.
        uuid : Optional[:class:`_uuid.UUID`]
            The UUID to use during search.
        timeout : Optional[float]
                The timeout time in seconds of the counterfactual explanation.
        Returns
        -------
        :class:`~CounterfactualResult`
            Object containing the results of the counterfactual explanation.
        """
        _prediction = counterfactual_prediction(
            input_features=inputs,
            outputs=goal,
            data_distribution=data_distribution,
            uuid=uuid,
            timeout=timeout,
        )
        return CounterfactualResult(
            self._explainer.explainAsync(_prediction, model).get()
        )


class LimeResults(ExplanationVisualiser):
    """Wraps LIME results. This object is returned by the :class:`~LimeExplainer`,
    and provides a variety of methods to visualize and interact with the explanation.
    """

    def __init__(self, saliencies: Dict[str, Saliency]):
        """Constructor method. This is called internally, and shouldn't ever need to be used
        manually."""
        self._saliencies = saliencies

    def as_dataframe(self) -> pd.DataFrame:
        """
        Return the LIME result as a dataframe.

        Returns
        -------
        pandas.DataFrame
            DataFrame containing the results of the LIME explanation. For each model output, the
            table will contain the following columns:

            * ``${output_name}_features``: The names of each input feature.
            * ``${output_name}_score``: The LIME saliency of this feature.
            * ``${output_name}_value``: The original value of each feature.
            * ``${output_name}_confidence``: The confidence of the reported saliency.
        """
        outputs = self._saliencies.keys()

        data = {}
        for output in outputs:
            pfis = self._saliencies.get(output).getPerFeatureImportance()
            data[f"{output}_features"] = [
                f"{pfi.getFeature().getName()}" for pfi in pfis
            ]
            data[f"{output}_score"] = [pfi.getScore() for pfi in pfis]
            data[f"{output}_value"] = [
                pfi.getFeature().getValue().as_number() for pfi in pfis
            ]
            data[f"{output}_confidence"] = [pfi.getConfidence() for pfi in pfis]

        return pd.DataFrame.from_dict(data)

    def as_html(self) -> pd.io.formats.style.Styler:
        """
        Return the LIME result as a Pandas Styler object.

        Returns
        -------
        pandas.Styler
            Styler containing the results of the LIME explanation, in the same
            schema as in :func:`as_dataframe`. Currently, no default styles are applied
            in this particular function, making it equivalent to :code:`self.as_dataframe().style`.
        """
        return self.as_dataframe().style

    def map(self) -> Dict[str, Saliency]:
        """
        Return the dictionary of the found saliencies.

        Returns
        -------
        Dict[str, Saliency]
             A dictionary keyed by output name, and the values will be the corresponding
              :class:`~trustyai.model.Saliency` object.
        """
        return self._saliencies

    def plot(self, decision: str) -> None:
        """Plot the LIME saliencies."""
        with mpl.rc_context(drcp):
            dictionary = {}
            for feature_importance in self._saliencies.get(
                decision
            ).getPerFeatureImportance():
                dictionary[
                    feature_importance.getFeature().name
                ] = feature_importance.getScore()

            colours = [
                ds["negative_primary_colour"]
                if i < 0
                else ds["positive_primary_colour"]
                for i in dictionary.values()
            ]
            plt.title(f"LIME explanation of {decision}")
            plt.barh(
                range(len(dictionary)),
                dictionary.values(),
                align="center",
                color=colours,
            )
            plt.yticks(range(len(dictionary)), list(dictionary.keys()))
            plt.tight_layout()
            plt.show()


# pylint: disable=too-many-arguments
class LimeExplainer:
    """*"Which features were most important to the results?"*

    LIME (`Local Interpretable Model-agnostic Explanations <https://arxiv.org/abs/1602.04938>`_)
    seeks to answer this question via providing *saliencies*, weights associated with each input
    feature that describe how strongly said feature contributed to the model's output.
    """

    def __init__(
        self,
        perturbations=1,
        seed=0,
        samples=10,
        penalise_sparse_balance=True,
        normalise_weights=True,
    ):
        """Initialize the :class:`LimeExplainer`.

        Parameters
        ----------
        perturbations: int
            The starting number of feature perturbations within the explanation process.
        seed: int
            The random seed to be used.
        samples: int
            Number of samples to be generated for the local linear model training.
        penalise_sparse_balance : bool
            Whether to penalise features that are likely to produce linearly inseparable outputs.
            This can improve the efficacy and interpretability of the outputted saliencies.
        normalise_weights : bool
            Whether to normalise the saliencies generated by LIME. If selected, saliencies will be
            normalized between 0 and 1.
        """
        self._jrandom = Random()
        self._jrandom.setSeed(seed)

        self._lime_config = (
            LimeConfig()
            .withNormalizeWeights(normalise_weights)
            .withPerturbationContext(PerturbationContext(self._jrandom, perturbations))
            .withSamples(samples)
            .withEncodingParams(EncodingParams(0.07, 0.3))
            .withAdaptiveVariance(True)
            .withPenalizeBalanceSparse(penalise_sparse_balance)
        )

        self._explainer = _LimeExplainer(self._lime_config)

    def explain(
        self,
        inputs: Union[np.ndarray, pd.DataFrame, List[Feature], PredictionInput],
        outputs: Union[np.ndarray, pd.DataFrame, List[Output], PredictionOutput],
        model: PredictionProvider,
    ) -> LimeResults:
        """Produce a LIME explanation.

        Parameters
        ----------
        inputs : :class:`numpy.ndarray`, :class:`pandas.DataFrame`, List[:class:`Feature`], or :class:`PredictionInput`
            The input features to the model, as a:

            * Numpy array of shape ``[1, n_features]``
            * Pandas DataFrame with 1 row and ``n_features`` columns
            * A List of TrustyAI :class:`Feature`, as created by the :func:`~feature` function
            * A TrustyAI :class:`PredictionInput`

        outputs : :class:`numpy.ndarray`, :class:`pandas.DataFrame`, List[:class:`Output`], or :class:`PredictionOutput`
            The corresponding model outputs for the provided features, that is,
            ``outputs = model(input_features)``. These can take the form of a:

            * Numpy array of shape ``[1, n_outputs]``
            * Pandas DataFrame with 1 row and ``n_outputs`` columns
            * A List of TrustyAI :class:`Output`, as created by the :func:`~output` function
            * A TrustyAI :class:`PredictionOutput`

        model : :obj:`~trustyai.model.PredictionProvider`
            The TrustyAI PredictionProvider, as generated by :class:`~trustyai.model.Model`
            or :class:`~trustyai.model.ArrowModel`.

        Returns
        -------
        :class:`~LimeResults`
            Object containing the results of the LIME explanation.
        """
        _prediction = simple_prediction(inputs, outputs)
        return LimeResults(self._explainer.explainAsync(_prediction, model).get())


# pylint: disable=invalid-name
class SHAPResults(ExplanationVisualiser):
    """Wraps SHAP results. This object is returned by the :class:`~SHAPExplainer`,
    and provides a variety of methods to visualize and interact with the explanation.
    """

    def __init__(self, shap_results, background):
        """Constructor method. This is called internally, and shouldn't ever need to be used
        manually."""
        self.shap_results = shap_results
        self.background = background

    def get_saliencies(self) -> Dict[str, Saliency]:
        """
        Return a dictionary of found saliencies.

        Returns
        -------
        Dict[str, Saliency]
             A dictionary of :class:`~trustyai.model.Saliency` objects, keyed by output name.
        """
        return dict(self.shap_results.getSaliencies())

    def get_fnull(self):
        """
        Return the list of the found fnulls (y-intercepts) of the SHAP explanations

        Returns
        -------
        Array[float]
             An array of the y-intercepts, in order of the model outputs.
        """
        return self.shap_results.getFnull()

<<<<<<< HEAD
    def as_dataframe(self) -> pd.DataFrame:
        """
        Return the SHAP result as a dataframe.

        Returns
        -------
        pandas.DataFrame
            DataFrame containing the results of the SHAP explanation. For each model output,
            the table will contain the following columns, indexed by feature name:

            * ``Mean Background Value``: The mean value this feature took in the background
            * ``Feature Value``: The value of the feature for this particular input.
            * ``SHAP Value``: The found SHAP value of this feature.
        """

        visualizer_data_frame = pd.DataFrame()
        for i, (_, saliency) in enumerate(self.get_saliencies().items()):
            background_mean_feature_values = np.mean(
                [
                    [f.getValue().asNumber() for f in pi.getFeatures()]
                    for pi in self.background
                ],
                0,
            ).tolist()
            feature_values = [
                pfi.getFeature().getValue().asNumber()
                for pfi in saliency.getPerFeatureImportance()
            ]
            shap_values = [pfi.getScore() for pfi in saliency.getPerFeatureImportance()]
            feature_names = [
                str(pfi.getFeature().getName())
                for pfi in saliency.getPerFeatureImportance()
            ]
            columns = ["Mean Background Value", "Feature Value", "SHAP Value"]
            visualizer_data_frame = pd.DataFrame(
                [background_mean_feature_values, feature_values, shap_values],
                index=columns,
                columns=feature_names,
            ).T
            print(self.shap_results.getFnull())
            fnull = self.shap_results.getFnull()[str(i)]

            visualizer_data_frame = pd.concat(
=======
    def _saliency_to_dataframe(self, saliency, output_idx):
        background_mean_feature_values = np.mean(
            [
                [f.getValue().asNumber() for f in pi.getFeatures()]
                for pi in self.background
            ],
            0,
        ).tolist()
        feature_values = [
            pfi.getFeature().getValue().asNumber()
            for pfi in saliency.getPerFeatureImportance()
        ]
        shap_values = [pfi.getScore() for pfi in saliency.getPerFeatureImportance()]
        feature_names = [
            str(pfi.getFeature().getName())
            for pfi in saliency.getPerFeatureImportance()
        ]
        columns = ["Mean Background Value", "Feature Value", "SHAP Value"]
        visualizer_data_frame = pd.DataFrame(
            [background_mean_feature_values, feature_values, shap_values],
            index=columns,
            columns=feature_names,
        ).T
        fnull = self.shap_results.getFnull().getEntry(output_idx)

        return (
            pd.concat(
>>>>>>> e4c9f143
                [
                    pd.DataFrame(
                        [["-", "-", fnull]], index=["Background"], columns=columns
                    ),
                    visualizer_data_frame,
                    pd.DataFrame(
                        [[fnull, sum(shap_values) + fnull, sum(shap_values) + fnull]],
                        index=["Prediction"],
                        columns=columns,
                    ),
                ]
            ),
            feature_names,
            shap_values,
            background_mean_feature_values,
        )

    def as_dataframe(self) -> Dict[str, pd.DataFrame]:
        """
        Return the SHAP results as dataframes.

        Returns
        -------
        Dict[str, pandas.DataFrame]
            Dictionary of DataFrames, keyed by output name, containing the results of the SHAP
            explanation. For each model output, the table will contain the following columns,
            indexed by feature name:

            * ``Mean Background Value``: The mean value this feature took in the background
            * ``Feature Value``: The value of the feature for this particular input.
            * ``SHAP Value``: The found SHAP value of this feature.
        """
        df_dict = {}
        for i, (output_name, saliency) in enumerate(self.get_saliencies().items()):
            df_dict[output_name] = self._saliency_to_dataframe(saliency, i)[0]
        return df_dict

    def as_html(self) -> Dict[str, pd.io.formats.style.Styler]:
        """
        Return the SHAP results as Pandas Styler objects.

        Returns
        -------
        Dict[str, pandas.Styler]
            Dictionary of stylers keyed by output name. Each styler containing the results of the
            SHAP explanation for that particular output, in the same
            schema as in :func:`as_dataframe`. This will:

            * Color each ``Feature Value`` based on how it compares to the corresponding
              ``Mean Background Value``.
            * Color each ``SHAP Value`` based on how their magnitude.
        """

        def _color_feature_values(feature_values, background_vals):
            """Internal function for the dataframe visualization"""
            formats = []
            for i, feature_value in enumerate(feature_values[1:-1]):
                if feature_value < background_vals[i]:
                    formats.append(f"background-color:{ds['negative_primary_colour']}")
                elif feature_value > background_vals[i]:
                    formats.append(f"background-color:{ds['positive_primary_colour']}")
                else:
                    formats.append(None)
            return [None] + formats + [None]

        df_dict = {}
        for i, (output_name, saliency) in enumerate(self.get_saliencies().items()):
            (
                df,
                feature_names,
                shap_values,
                background_mean_feature_values,
            ) = self._saliency_to_dataframe(saliency, i)
            style = df.style.background_gradient(
                LinearSegmentedColormap.from_list(
                    name="rwg",
                    colors=[
                        ds["negative_primary_colour"],
                        ds["neutral_primary_colour"],
                        ds["positive_primary_colour"],
                    ],
                ),
                subset=(slice(feature_names[0], feature_names[-1]), "SHAP Value"),
                vmin=-1 * max(np.abs(shap_values)),
                vmax=max(np.abs(shap_values)),
            )
            style.set_caption(f"Explanation of {output_name}")
            df_dict[output_name] = style.apply(
                _color_feature_values,
                background_vals=background_mean_feature_values,
                subset="Feature Value",
                axis=0,
            )
        return df_dict

    def candlestick_plot(self) -> None:
        """Visualize the SHAP explanation of each output as a set of candlestick plots,
        one per output."""
        with mpl.rc_context(drcp):
            for i, (output_name, saliency) in enumerate(self.get_saliencies().items()):
                shap_values = [
                    pfi.getScore() for pfi in saliency.getPerFeatureImportance()
                ]
                feature_names = [
                    str(pfi.getFeature().getName())
                    for pfi in saliency.getPerFeatureImportance()
                ]
                fnull = self.shap_results.getFnull()[str(i)]
                prediction = fnull + sum(shap_values)
                plt.figure()
                pos = fnull
                for j, shap_value in enumerate(shap_values):
                    color = (
                        ds["negative_primary_colour"]
                        if shap_value < 0
                        else ds["positive_primary_colour"]
                    )
                    width = 0.9
                    if j > 0:
                        plt.plot(
                            [j - 0.5, j + width / 2 * 0.99], [pos, pos], color=color
                        )
                    plt.bar(j, height=shap_value, bottom=pos, color=color, width=width)
                    pos += shap_values[j]

                    if j != len(shap_values) - 1:
                        plt.plot(
                            [j - width / 2 * 0.99, j + 0.5], [pos, pos], color=color
                        )

                plt.axhline(
                    fnull,
                    color="#444444",
                    linestyle="--",
                    zorder=0,
                    label="Background Value",
                )
                plt.axhline(prediction, color="#444444", zorder=0, label="Prediction")
                plt.legend()

                ticksize = np.diff(plt.gca().get_yticks())[0]
                plt.ylim(
                    plt.gca().get_ylim()[0] - ticksize / 2,
                    plt.gca().get_ylim()[1] + ticksize / 2,
                )
                plt.xticks(np.arange(len(feature_names)), feature_names)
                plt.ylabel(saliency.getOutput().getName())
                plt.xlabel("Feature SHAP Value")
                plt.title(f"Explanation of {output_name}")
                plt.show()


class SHAPExplainer:
    r"""*"By how much did each feature contribute to the outputs?"*

    SHAP (`SHapley Additive exPlanations <https://arxiv.org/abs/1705.07874>`_) seeks to answer
    this question via providing SHAP values that provide an additive explanation of the model
    output; essentially a `receipt` for the model's output. SHAP does this by finding an
    *additive explanatory model* :math:`g` of the form:

    .. math::
        f(x) = \phi_0 + \phi_1 x'_1 + \phi_2 x'_2 + \dots + \phi_n x'_n

    where :math:`x'_1, \dots, x'_n` are binary values that indicate whether the :math:`n` th
    feature ispresent or absent and :math:`\phi_1, \dots, \phi_n` are those features' corresponding
    SHAP values. :math:`\phi_0` is the *fnull* of the model, indicating the model's latent
    output in the absence of all features; functionally, the y-intercept of the explanatory model.

    What all this means is that a feature's exact contribution to the output can be seen as its
    SHAP value, and the original model output can be recovered by summing up the fnull with all
    SHAP values.

    To operate, SHAP also needs access to a *background dataset*, a set of representative input
    datapoints that captures the model's "normal behavior". All SHAP values are implicitly
    comparisons against to the background data, i.e., By how much did each feature contribute to
    the outputs, as compared to the background inputs?*
    """

    def __init__(
        self,
        background: Union[np.ndarray, pd.DataFrame, List[PredictionInput]],
        samples=None,
        batch_size=20,
        seed=0,
        perturbations=0,
        link_type: Optional[_ShapConfig.LinkType] = None,
    ):
        r"""Initialize the :class:`SHAPxplainer`.

        Parameters
        ----------
        background : :class:`numpy.array`, :class:`Pandas.DataFrame`
        or List[:class:`PredictionInput]
            The set of background datapoints as an array, dataframe of shape
            ``[n_datapoints, n_features]``, or list of TrustyAI PredictionInputs.
        samples: int
            The number of samples to use when computing SHAP values. Higher values will increase
            explanation accuracy, at the  cost of runtime.
        batch_size: int
            The number of batches passed to the PredictionProvider at once. When using a
            :class:`~Model` in the :func:`explain` function, this parameter has no effect. With an
            :class:`~ArrowModel`, `batch_sizes` of around
            :math:`\frac{2000}{\mathtt{len(background)}}` can produce significant
            performance gains.
        seed: int
            The random seed to be used when generating explanations.
        perturbations: int
            This argument has no effect and will be removed shortly, ignore.
        link_type : :obj:`~_ShapConfig.LinkType`
            A choice of either ``trustyai.explainers._ShapConfig.LinkType.IDENTITY``
            or ``trustyai.explainers._ShapConfig.LinkType.LOGIT``. If the model output is a
            probability, choosing the ``LOGIT`` link will rescale explanations into log-odds units.
            Otherwise, choose ``IDENTITY``.

        Returns
        -------
        :class:`~SHAPResults`
            Object containing the results of the SHAP explanation.
        """
        if not link_type:
            link_type = _ShapConfig.LinkType.IDENTITY
        self._jrandom = Random()
        self._jrandom.setSeed(seed)
        perturbation_context = PerturbationContext(self._jrandom, perturbations)

        if isinstance(background, np.ndarray):
            self.background = Dataset.numpy_to_prediction_object(background, feature)
        elif isinstance(background, pd.DataFrame):
            self.background = Dataset.df_to_prediction_object(background, feature)
        elif isinstance(background[0], PredictionInput):
            self.background = background
        else:
            raise AttributeError(
                "Unsupported background type: {}".format(type(background))
            )

        self._configbuilder = (
            _ShapConfig.builder()
            .withLink(link_type)
            .withBatchSize(batch_size)
            .withPC(perturbation_context)
            .withBackground(self.background)
        )
        if samples is not None:
            self._configbuilder.withNSamples(JInt(samples))
        self._config = self._configbuilder.build()
        self._explainer = _ShapKernelExplainer(self._config)

    def explain(
        self,
        inputs: Union[np.ndarray, pd.DataFrame, List[Feature], PredictionInput],
        outputs: Union[np.ndarray, pd.DataFrame, List[Output], PredictionOutput],
        model: PredictionProvider,
    ) -> SHAPResults:
        """Produce a SHAP explanation.

        Parameters
        ----------
        inputs : :class:`numpy.ndarray`, :class:`pandas.DataFrame`, List[:class:`Feature`], or :class:`PredictionInput`
            The input features to the model, as a:

            * Numpy array of shape ``[1, n_features]``
            * Pandas DataFrame with 1 row and ``n_features`` columns
            * A List of TrustyAI :class:`Feature`, as created by the :func:`~feature` function
            * A TrustyAI :class:`PredictionInput`

        outputs : :class:`numpy.ndarray`, :class:`pandas.DataFrame`, List[:class:`Output`], or :class:`PredictionOutput`
            The corresponding model outputs for the provided features, that is,
            ``outputs = model(input_features)``. These can take the form of a:

            * Numpy array of shape ``[1, n_outputs]``
            * Pandas DataFrame with 1 row and ``n_outputs`` columns
            * A List of TrustyAI :class:`Output`, as created by the :func:`~output` function
            * A TrustyAI :class:`PredictionOutput`

        model : :obj:`~trustyai.model.PredictionProvider`
            The TrustyAI PredictionProvider, as generated by :class:`~trustyai.model.Model` or
            :class:`~trustyai.model.ArrowModel`.

        Returns
        -------
        :class:`~SHAPResults`
            Object containing the results of the SHAP explanation.
        """
        _prediction = simple_prediction(inputs, outputs)
        return SHAPResults(
            self._explainer.explainAsync(_prediction, model).get(), self.background
        )<|MERGE_RESOLUTION|>--- conflicted
+++ resolved
@@ -37,13 +37,8 @@
     ShapConfig as _ShapConfig,
     ShapKernelExplainer as _ShapKernelExplainer,
 )
-<<<<<<< HEAD
 from org.kie.trustyai.explainability.model import (
-    CounterfactualPrediction,
-=======
-from org.kie.kogito.explainability.model import (
     DataDistribution,
->>>>>>> e4c9f143
     EncodingParams,
     Feature,
     Output,
@@ -454,7 +449,12 @@
         Dict[str, Saliency]
              A dictionary of :class:`~trustyai.model.Saliency` objects, keyed by output name.
         """
-        return dict(self.shap_results.getSaliencies())
+        saliencies = self.shap_results.getSaliencies()
+        if isinstance(saliencies, dict):
+            output = saliencies
+        else:
+            output = {s.getOutput().getName(): s for s in saliencies}
+        return output
 
     def get_fnull(self):
         """
@@ -467,51 +467,6 @@
         """
         return self.shap_results.getFnull()
 
-<<<<<<< HEAD
-    def as_dataframe(self) -> pd.DataFrame:
-        """
-        Return the SHAP result as a dataframe.
-
-        Returns
-        -------
-        pandas.DataFrame
-            DataFrame containing the results of the SHAP explanation. For each model output,
-            the table will contain the following columns, indexed by feature name:
-
-            * ``Mean Background Value``: The mean value this feature took in the background
-            * ``Feature Value``: The value of the feature for this particular input.
-            * ``SHAP Value``: The found SHAP value of this feature.
-        """
-
-        visualizer_data_frame = pd.DataFrame()
-        for i, (_, saliency) in enumerate(self.get_saliencies().items()):
-            background_mean_feature_values = np.mean(
-                [
-                    [f.getValue().asNumber() for f in pi.getFeatures()]
-                    for pi in self.background
-                ],
-                0,
-            ).tolist()
-            feature_values = [
-                pfi.getFeature().getValue().asNumber()
-                for pfi in saliency.getPerFeatureImportance()
-            ]
-            shap_values = [pfi.getScore() for pfi in saliency.getPerFeatureImportance()]
-            feature_names = [
-                str(pfi.getFeature().getName())
-                for pfi in saliency.getPerFeatureImportance()
-            ]
-            columns = ["Mean Background Value", "Feature Value", "SHAP Value"]
-            visualizer_data_frame = pd.DataFrame(
-                [background_mean_feature_values, feature_values, shap_values],
-                index=columns,
-                columns=feature_names,
-            ).T
-            print(self.shap_results.getFnull())
-            fnull = self.shap_results.getFnull()[str(i)]
-
-            visualizer_data_frame = pd.concat(
-=======
     def _saliency_to_dataframe(self, saliency, output_idx):
         background_mean_feature_values = np.mean(
             [
@@ -539,7 +494,6 @@
 
         return (
             pd.concat(
->>>>>>> e4c9f143
                 [
                     pd.DataFrame(
                         [["-", "-", fnull]], index=["Background"], columns=columns
@@ -647,7 +601,7 @@
                     str(pfi.getFeature().getName())
                     for pfi in saliency.getPerFeatureImportance()
                 ]
-                fnull = self.shap_results.getFnull()[str(i)]
+                fnull = self.shap_results.getFnull().getEntry(i)
                 prediction = fnull + sum(shap_values)
                 plt.figure()
                 pos = fnull
