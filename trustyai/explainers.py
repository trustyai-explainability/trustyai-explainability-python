--- conflicted
+++ resolved
@@ -450,9 +450,6 @@
         Dict[str, Saliency]
              A dictionary of :class:`~trustyai.model.Saliency` objects, keyed by output name.
         """
-<<<<<<< HEAD
-        return dict(self.shap_results.getSaliencies())
-=======
         saliencies = self.shap_results.getSaliencies()
         if isinstance(saliencies, HashMap):
             output = saliencies
@@ -460,7 +457,6 @@
             self.old_saliency_method = True
             output = {s.getOutput().getName(): s for s in saliencies}
         return output
->>>>>>> 02f67a86
 
     def get_fnull(self):
         """
@@ -511,11 +507,7 @@
             index=columns,
             columns=feature_names,
         ).T
-<<<<<<< HEAD
-        fnull = self.shap_results.getFnull()[str(output_idx)]
-=======
         fnull = self.get_fnull()[output_name]
->>>>>>> 02f67a86
 
         return (
             pd.concat(
@@ -626,14 +618,10 @@
                     str(pfi.getFeature().getName())
                     for pfi in saliency.getPerFeatureImportance()
                 ]
-<<<<<<< HEAD
-                fnull = self.shap_results.getFnull()[str(i)]
-=======
                 if not self.old_saliency_method:
                     shap_values = shap_values[:-1]
                     feature_names = feature_names[:-1]
                 fnull = self.get_fnull()[output_name]
->>>>>>> 02f67a86
                 prediction = fnull + sum(shap_values)
                 plt.figure()
                 pos = fnull
