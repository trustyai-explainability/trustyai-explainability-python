--- conflicted
+++ resolved
@@ -1,11 +1,7 @@
 # pylint: disable = import-error, invalid-name, wrong-import-order
 """General model classes"""
-<<<<<<< HEAD
-from org.kie.trustyai.explainability.utils import (
-=======
 from trustyai import _default_initializer
 from org.kie.kogito.explainability.utils import (
->>>>>>> a2ffcefb
     ExplainabilityMetrics as _ExplainabilityMetrics,
 )
 
