--- conflicted
+++ resolved
@@ -21,7 +21,9 @@
 
     background = np.array([[1.0, 2.0, 3.0] for _ in range(2)])
     prediction_outputs = model.predictAsync(Dataset.numpy_to_prediction_object(background, feature)).get()
-
+    predictions = [simple_prediction(input_features=background[i], outputs=prediction_outputs[i].outputs) for i
+                   in
+                   range(2)]
     shap_explainer = SHAPExplainer(background=background)
     for i in range(2):
         explanation = shap_explainer.explain(inputs=background[i], outputs=prediction_outputs[i].outputs, model=model)
@@ -57,14 +59,9 @@
     to_explain = data.iloc[100:101]
 
     model_weights = np.random.rand(5)
-    predict_function = lambda x: np.stack([np.dot(x, model_weights), 2*np.dot(x, model_weights)], -1)
+    predict_function = lambda x: np.stack([np.dot(x.values, model_weights), 2*np.dot(x.values, model_weights)], -1)
 
-<<<<<<< HEAD
     model = Model(predict_function, dataframe=True, arrow=False)
-=======
-    model = Model(predict_function, arrow=False)
-    prediction = simple_prediction(input_features=to_explain, outputs=model(to_explain))
->>>>>>> d26df486
     shap_explainer = SHAPExplainer(background=background)
     explanation = shap_explainer.explain(inputs=to_explain, outputs=model(to_explain), model=model)
 
