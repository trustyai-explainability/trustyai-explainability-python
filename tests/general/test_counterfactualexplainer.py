# pylint: disable=import-error, wrong-import-position, wrong-import-order, R0801
"""Test suite for counterfactual explanations"""

from common import *

from java.util import Random
from pytest import approx

from trustyai.explainers import CounterfactualExplainer
from trustyai.model import (
    output, Model, feature,
)
from trustyai.utils import TestUtils

jrandom = Random()
jrandom.setSeed(0)


def test_non_empty_input():
    """Checks whether the returned CF entities are not null"""
    n_features = 10
    explainer = CounterfactualExplainer(steps=1000)

    goal = [output(name="f-num1", dtype="number", value=10.0, score=0.0)]
    features = [
        feature(name=f"f-num{i}", value=i * 2.0, dtype="number", domain=(0.0, 1000.0))
        for i in range(n_features)
    ]

    model = TestUtils.getSumSkipModel(0)

    counterfactual_result = explainer.explain(
        inputs=features,
        goal=goal,
        model=model)
    for entity in counterfactual_result._result.entities:
        print(entity)
        assert entity is not None


def test_counterfactual_match():
    """Test if there's a valid counterfactual"""
    goal = [output(name="inside", dtype="bool", value=True, score=0.0)]

    features = [
        feature(name=f"f-num{i + 1}", value=10.0, dtype="number", domain=(0.0, 1000.0)) for i in range(4)
    ]

    center = 500.0
    epsilon = 10.0

    explainer = CounterfactualExplainer(steps=10000)

    model = TestUtils.getSumThresholdModel(center, epsilon)
    result = explainer.explain(
        inputs=features,
        goal=goal,
        model=model)

    total_sum = 0
    for entity in result._result.entities:
        total_sum += entity.as_feature().value.as_number()
        print(entity)

    print("Counterfactual match:")
    print(result._result.output[0].outputs)

    assert total_sum <= center + epsilon
    assert total_sum >= center - epsilon
    assert result._result.isValid()


def test_counterfactual_match_python_model():
    """Test if there's a valid counterfactual with a Python model"""
    GOAL_VALUE = 1000
    goal = np.array([[GOAL_VALUE]])
    n_features = 5

    features = [
        feature(name=f"f-num{i + 1}", value=10.0, dtype="number", domain=(0.0, 1000.0)) for i in range(n_features)
    ]
    explainer = CounterfactualExplainer(steps=1000)

    model = Model(sum_skip_model, dataframe=False, output_names=['sum-but-5'])

    result = explainer.explain(
        inputs=features,
        goal=goal,
        model=model)

    assert sum([entity.as_feature().value.as_number() for entity in result._result.entities]) == approx(GOAL_VALUE, rel=3)


def test_counterfactual_plot():
    """Test if there's a valid counterfactual with a Python model"""
    GOAL_VALUE = 1000
    goal = np.array([[GOAL_VALUE]])
    n_features = 5

    features = [
        feature(name=f"f-num{i + 1}", value=10.0, dtype="number", domain=(0.0, 1000.0)) for i in range(n_features)
    ]
    explainer = CounterfactualExplainer(steps=1000)

    model = Model(sum_skip_model, dataframe=False, output_names=['sum-but-5'])

    result = explainer.explain(
        inputs=features,
        goal=goal,
        model=model)
    
    result.plot()


def test_counterfactual_v2():
    np.random.seed(0)
    data = pd.DataFrame(np.random.rand(1, 5))
    features = [feature(str(k), "number", v, domain=(-10., 10.)) for k, v in data.iloc[0].items()]
    model_weights = np.random.rand(5)
    predict_function = lambda x: np.dot(x.values, model_weights)

    model = Model(predict_function, dataframe=True)
    goal = np.array([[0]])
<<<<<<< HEAD
    prediction = counterfactual_prediction(input_features=features, outputs=goal)
    explainer = CounterfactualExplainer(steps=100_000)
    explanation = explainer.explain(prediction, model)
=======
    explainer = CounterfactualExplainer(steps=10_000)
    explanation = explainer.explain(
        inputs=features,
        goal=goal,
        model=model)
>>>>>>> e4c9f143
    result_output = model(explanation.proposed_features_dataframe)
    assert result_output<.01
    assert result_output>-.01<|MERGE_RESOLUTION|>--- conflicted
+++ resolved
@@ -108,7 +108,7 @@
         inputs=features,
         goal=goal,
         model=model)
-    
+
     result.plot()
 
 
@@ -121,17 +121,11 @@
 
     model = Model(predict_function, dataframe=True)
     goal = np.array([[0]])
-<<<<<<< HEAD
-    prediction = counterfactual_prediction(input_features=features, outputs=goal)
-    explainer = CounterfactualExplainer(steps=100_000)
-    explanation = explainer.explain(prediction, model)
-=======
     explainer = CounterfactualExplainer(steps=10_000)
     explanation = explainer.explain(
         inputs=features,
         goal=goal,
         model=model)
->>>>>>> e4c9f143
     result_output = model(explanation.proposed_features_dataframe)
     assert result_output<.01
     assert result_output>-.01