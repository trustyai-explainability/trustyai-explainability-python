# pylint: disable=import-error, wrong-import-position, wrong-import-order, R0801
"""Test suite for counterfactual explanations"""

from common import *

from java.util import Random
from pytest import approx

from trustyai.explainers import CounterfactualExplainer
from trustyai.model import (
    output, Model, feature,
)
from trustyai.utils import TestUtils

jrandom = Random()
jrandom.setSeed(0)


def test_non_empty_input():
    """Checks whether the returned CF entities are not null"""
    n_features = 10
    explainer = CounterfactualExplainer(steps=1000)

    goal = [output(name="f-num1", dtype="number", value=10.0, score=0.0)]
    features = [
        feature(name=f"f-num{i}", value=i * 2.0, dtype="number", domain=(0.0, 1000.0))
        for i in range(n_features)
    ]

    model = TestUtils.getSumSkipModel(0)

    counterfactual_result = explainer.explain(
        inputs=features,
        goal=goal,
        model=model)
    for entity in counterfactual_result._result.entities:
        print(entity)
        assert entity is not None


def test_counterfactual_match():
    """Test if there's a valid counterfactual"""
    goal = [output(name="inside", dtype="bool", value=True, score=0.0)]

    features = [
        feature(name=f"f-num{i + 1}", value=10.0, dtype="number", domain=(0.0, 1000.0)) for i in range(4)
    ]

    center = 500.0
    epsilon = 10.0

    explainer = CounterfactualExplainer(steps=10000)

    model = TestUtils.getSumThresholdModel(center, epsilon)
    result = explainer.explain(
        inputs=features,
        goal=goal,
        model=model)

    total_sum = 0
    for entity in result._result.entities:
        total_sum += entity.as_feature().value.as_number()
        print(entity)

    print("Counterfactual match:")
    print(result._result.output[0].outputs)

    assert total_sum <= center + epsilon
    assert total_sum >= center - epsilon
    assert result._result.isValid()


def test_counterfactual_match_python_model():
    """Test if there's a valid counterfactual with a Python model"""
    GOAL_VALUE = 1000
    goal = np.array([[GOAL_VALUE]])
    n_features = 5

    features = [
        feature(name=f"f-num{i + 1}", value=10.0, dtype="number", domain=(0.0, 1000.0)) for i in range(n_features)
    ]
    explainer = CounterfactualExplainer(steps=1000)

    model = Model(sum_skip_model, dataframe_input=False, output_names=['sum-but-5'])

    result = explainer.explain(
        inputs=features,
        goal=goal,
        model=model)

    assert sum([entity.as_feature().value.as_number() for entity in result._result.entities]) == approx(GOAL_VALUE, rel=3)


def test_counterfactual_plot():
    """Test if there's a valid counterfactual with a Python model"""
    GOAL_VALUE = 1000
    goal = np.array([[GOAL_VALUE]])
    n_features = 5

    features = [
        feature(name=f"f-num{i + 1}", value=10.0, dtype="number", domain=(0.0, 1000.0)) for i in range(n_features)
    ]
    explainer = CounterfactualExplainer(steps=1000)

    model = Model(sum_skip_model, dataframe_input=False, output_names=['sum-but-5'])

    result = explainer.explain(
        inputs=features,
        goal=goal,
        model=model)
<<<<<<< HEAD

=======
>>>>>>> 8f5d3090
    result.plot()


def test_counterfactual_v2():
    np.random.seed(0)
    data = pd.DataFrame(np.random.rand(1, 5))
    features = [feature(str(k), "number", v, domain=(-10., 10.)) for k, v in data.iloc[0].items()]
    model_weights = np.random.rand(5)
    predict_function = lambda x: np.dot(x.values, model_weights)

    model = Model(predict_function, dataframe_input=True)
    goal = np.array([[0]])
    explainer = CounterfactualExplainer(steps=10_000)
    explanation = explainer.explain(
        inputs=features,
        goal=goal,
        model=model)
    result_output = model(explanation.proposed_features_dataframe)
    assert result_output<.01
    assert result_output>-.01<|MERGE_RESOLUTION|>--- conflicted
+++ resolved
@@ -108,10 +108,7 @@
         inputs=features,
         goal=goal,
         model=model)
-<<<<<<< HEAD
 
-=======
->>>>>>> 8f5d3090
     result.plot()
 
 
