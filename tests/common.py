# pylint: disable=R0801
"""Common methods and models for tests"""
import os
import sys
from typing import List

myPath = os.path.dirname(os.path.abspath(__file__))
sys.path.insert(0, myPath + "/../")

import trustyai
trustyai.init()
import numpy as np
import pandas as pd

from trustyai.model import (
    FeatureFactory,
    PredictionOutput,
    output,
)


def mock_feature(value, name='f-num'):
    """Create a mock numerical feature"""
    return FeatureFactory.newNumericalFeature(name, value)


<<<<<<< HEAD
from org.kie.trustyai.explainability.model import PredictionInput, PredictionOutput


def sum_skip_model(inputs: List[PredictionInput]) -> List[PredictionOutput]:
=======
def sum_skip_model(inputs: np.ndarray) -> np.ndarray:
>>>>>>> 7796f1c9
    """SumSkip test model"""
    return np.sum(inputs[:,[i for i in range(inputs.shape[1]) if i != 5]], 1)<|MERGE_RESOLUTION|>--- conflicted
+++ resolved
@@ -24,13 +24,6 @@
     return FeatureFactory.newNumericalFeature(name, value)
 
 
-<<<<<<< HEAD
-from org.kie.trustyai.explainability.model import PredictionInput, PredictionOutput
-
-
-def sum_skip_model(inputs: List[PredictionInput]) -> List[PredictionOutput]:
-=======
 def sum_skip_model(inputs: np.ndarray) -> np.ndarray:
->>>>>>> 7796f1c9
     """SumSkip test model"""
     return np.sum(inputs[:,[i for i in range(inputs.shape[1]) if i != 5]], 1)