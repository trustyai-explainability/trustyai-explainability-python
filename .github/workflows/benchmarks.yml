--- conflicted
+++ resolved
@@ -1,4 +1,4 @@
-name: Benchmarks (PR)
+name: TrustyAI Python benchmarks (PR)
 
 on:
   pull_request:
@@ -35,11 +35,7 @@
       - name: Install TrustyAI Python package
         run: |
           pip install -r requirements-dev.txt
-<<<<<<< HEAD
-          pip install . --force --no-binary :trustyai:
-=======
           pip install .
->>>>>>> e690075f
       - name: Run benchmark
         run: |
           pytest tests/benchmarks/benchmark.py --benchmark-json tests/benchmarks/results.json
