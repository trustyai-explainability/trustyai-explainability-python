--- conflicted
+++ resolved
@@ -14,10 +14,6 @@
     python: "3.9"
   jobs:
     pre_create_environment:
-<<<<<<< HEAD
-      - echo $(pwd)
-=======
->>>>>>> debaa57d
       - rm -f src/trustyai/dep/org/trustyai/*
       - git clone https://github.com/trustyai-explainability/trustyai-explainability.git
       - mvn clean install -DskipTests -f trustyai-explainability/pom.xml -Pquickly -fae -e -nsu
