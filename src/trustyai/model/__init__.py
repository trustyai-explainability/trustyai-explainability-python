--- conflicted
+++ resolved
@@ -750,36 +750,10 @@
         The desired model outputs to be searched for in the counterfactual explanation.
         These can take the form of a: {}
     """
-<<<<<<< HEAD
+
     return SimplePrediction(
         one_input_convert(input_features), one_output_convert(outputs)
     )
-=======
-    # saliency_map inputs to PredictionInput
-    if isinstance(input_features, np.ndarray):
-        if len(input_features.shape) == 1:
-            input_features = input_features.reshape(1, -1)
-        inputs_ta = Dataset.numpy_to_prediction_object(input_features, feature)[0]
-    elif isinstance(input_features, pd.DataFrame):
-        inputs_ta = Dataset.df_to_prediction_object(input_features, feature)[0]
-    elif isinstance(input_features, PredictionInput):
-        inputs_ta = input_features
-    else:
-        inputs_ta = PredictionInput(input_features)
-
-    # saliency_map outputs to PredictionOutput
-    if isinstance(outputs, np.ndarray):
-        if len(outputs.shape) == 1:
-            outputs = outputs.reshape(1, -1)
-        outputs_ta = Dataset.numpy_to_prediction_object(outputs, output)[0]
-    elif isinstance(outputs, pd.DataFrame):
-        outputs_ta = Dataset.df_to_prediction_object(outputs, output)[0]
-    elif isinstance(outputs, PredictionOutput):
-        outputs_ta = outputs
-    else:
-        outputs_ta = PredictionOutput(outputs)
-    return SimplePrediction(inputs_ta, outputs_ta)
->>>>>>> 1b4329c7
 
 
 # pylint: disable=too-many-arguments
@@ -814,34 +788,6 @@
     if timeout:
         timeout = Long(timeout)
 
-<<<<<<< HEAD
-    # map inputs to PredictionInput
-=======
-    # saliency_map inputs to PredictionInput
-    if isinstance(input_features, np.ndarray):
-        if len(input_features.shape) == 1:
-            input_features = input_features.reshape(1, -1)
-        inputs_ta = Dataset.numpy_to_prediction_object(input_features, feature)[0]
-    elif isinstance(input_features, pd.DataFrame):
-        inputs_ta = Dataset.df_to_prediction_object(input_features, feature)[0]
-    elif isinstance(input_features, PredictionInput):
-        inputs_ta = input_features
-    else:
-        inputs_ta = PredictionInput(input_features)
-
-    # saliency_map outputs to PredictionOutput
-    if isinstance(outputs, np.ndarray):
-        if len(outputs.shape) == 1:
-            outputs = outputs.reshape(1, -1)
-        outputs_ta = Dataset.numpy_to_prediction_object(outputs, output)[0]
-    elif isinstance(outputs, pd.DataFrame):
-        outputs_ta = Dataset.df_to_prediction_object(outputs, output)[0]
-    elif isinstance(outputs, PredictionOutput):
-        outputs_ta = outputs
-    else:
-        outputs_ta = PredictionOutput(outputs)
-
->>>>>>> 1b4329c7
     return CounterfactualPrediction(
         one_input_convert(input_features),
         one_output_convert(outputs),
