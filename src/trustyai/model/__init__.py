# pylint: disable = import-error, too-few-public-methods, invalid-name, duplicate-code, too-many-lines
# pylint: disable = unused-import, wrong-import-order
# pylint: disable = consider-using-f-string
"""General model classes"""
import uuid as _uuid
from typing import List, Optional, Union, Callable
import pandas as pd
import pyarrow as pa
import numpy as np

from trustyai import _default_initializer
from trustyai.model.domain import feature_domain
from trustyai.utils import JImplementsWithDocstring
from trustyai.utils.data_conversions import (
    one_input_convert,
    one_output_convert,
    OneOutputUnionType,
    OneInputUnionType,
    numpy_to_prediction_object,
    df_to_prediction_object,
    prediction_object_to_numpy,
    prediction_object_to_pandas,
    data_conversion_docstring,
)

from java.lang import Long
from java.util.concurrent import CompletableFuture
from jpype import (
    JImplements,
    JOverride,
    _jcustomizer,
    _jclass,
    JByte,
    JArray,
    JLong,
    JInt,
    JString,
)
from org.kie.trustyai.explainability.local.counterfactual.entities import (
    CounterfactualEntity,
)
from org.kie.trustyai.explainability.model import (
    CounterfactualPrediction as _CounterfactualPrediction,
    DataDistribution,
    DataDomain as _DataDomain,
    Feature,
    FeatureFactory as _FeatureFactory,
    Output as _Output,
    PredictionFeatureDomain as _PredictionFeatureDomain,
    PredictionInput as _PredictionInput,
    PredictionOutput as _PredictionOutput,
    Prediction as _Prediction,
    Saliency as _Saliency,
    SaliencyResults as _SaliencyResults,
    SimplePrediction as _SimplePrediction,
    Value as _Value,
    Type as _Type,
    Dataset as _Dataset,
)

from org.apache.arrow.vector import VectorSchemaRoot as _VectorSchemaRoot
from org.kie.trustyai.arrow import ArrowConverters, PPAWrapper
from org.kie.trustyai.explainability.model.domain import (
    EmptyFeatureDomain as _EmptyFeatureDomain,
)

CounterfactualPrediction = _CounterfactualPrediction
DataDomain = _DataDomain
FeatureFactory = _FeatureFactory
Output = _Output
PredictionFeatureDomain = _PredictionFeatureDomain
Prediction = _Prediction
PredictionInput = _PredictionInput
PredictionOutput = _PredictionOutput
Saliency = _Saliency
SimplePrediction = _SimplePrediction
VectorSchemaRoot = _VectorSchemaRoot
Value = _Value
Type = _Type


# pylint: disable = no-member
@_jcustomizer.JImplementationFor("org.kie.trustyai.explainability.model.Dataset")
class Dataset:
    """Wrapper class for TrustyAI Datasets."""

    @property
    def data(self):
        """Return the dataset's data"""
        return self.getData()

    @property
    def inputs(self):
        """Return the dataset's input"""
        return self.getInputs()

    @property
    def outputs(self):
        """Return the dataset's output"""
        return self.getOutputs()

    @staticmethod
    def from_df(df: pd.DataFrame, outputs: Optional[List[str]] = None) -> _Dataset:
        """Create a TrustyAI Dataset from a Pandas DataFrame.

        Parameters
        ----------
        df : :class:`pandas.DataFrame`
            The Pandas DataFrame to be converted into a :class:`Dataset`.
        outputs : Optional[List[str]]
            An optional list of column names that represent model outputs. If not supplied,
            the right-most column will taken as the model output.

        Returns
        -------
        :class:`Dataset`
        """
        if not outputs:
            outputs = [df.iloc[:, -1].name]
        prediction_inputs = df_to_prediction_object(
            df.loc[:, ~df.columns.isin(outputs)], feature
        )
        prediction_outputs = df_to_prediction_object(df[outputs], output)
        predictions = [
            SimplePrediction(prediction_inputs[i], prediction_outputs[i])
            for i in range(len(prediction_inputs))
        ]
        return _Dataset(predictions)

    @staticmethod
    def from_numpy(array: np.ndarray, outputs: Optional[List[int]] = None) -> _Dataset:
        """Create a TrustyAI Dataset from a Numpy array.

        Parameters
        ----------
        array : :class:`numpy.array`
            The Numpy array to be converted into a :class:`Dataset`.
        outputs : Optional[List[int]]
            An optional list of column indeces that represent model outputs. If not supplied,
            the right-most column will taken as the model output.

        Returns
        -------
        :class:`Dataset`
        """
        shape = array.shape
        if not outputs:
            outputs = [shape[1] - 1]
        inputs = list(set(range(shape[1])).difference(outputs))
        prediction_inputs = numpy_to_prediction_object(array[:, inputs], feature)
        prediction_outputs = numpy_to_prediction_object(array[:, outputs], output)
        predictions = [
            SimplePrediction(prediction_inputs[i], prediction_outputs[i])
            for i in range(len(prediction_inputs))
        ]
        return _Dataset(predictions)


@JImplementsWithDocstring(
    "org.kie.trustyai.explainability.model.PredictionProvider", deferred=False
)
class PredictionProvider:
    """PredictionProvider(predict_fun)
    Wrapper for any predictive function.

    Wrapper for any predictive function to be explained. This implements the TrustyAI Java
    class :class:`~PredictionProvider`, which is required to interface with any
    of the explainers.
    """

    def __init__(
        self, predict_fun: Callable[[List[PredictionInput]], List[PredictionOutput]]
    ):
        """
        Create the model as a TrustyAI :obj:`PredictionProvider` Java class.

        Parameters
        ----------
        predict_fun : Callable[[List[:obj:`PredictionInput`]], List[:obj:`PredictionOutput`]]
            A function that takes a list of prediction inputs and outputs a list of prediction
            outputs.

        """
        self.predict_fun = predict_fun

    @JOverride
    def predictAsync(self, inputs: List[PredictionInput]) -> CompletableFuture:
        """
        Python implementation of the :func:`predictAsync` function with the
        TrustyAI :obj:`PredictionProvider` interface.

        Parameters
        ----------
        inputs : List[:obj:`PredictionInput`]
            A list of inputs.

        Returns
        -------
        :obj:`CompletableFuture`
            A Java :obj:`CompletableFuture` containing the model outputs.
        """
        future = CompletableFuture.completedFuture(
            _jclass.JClass("java.util.Arrays").asList(self.predict_fun(inputs))
        )
        return future


@JImplementsWithDocstring(
    "org.kie.trustyai.arrow.PredictionProviderArrow", deferred=False
)
class PredictionProviderArrow:
    """PredictionProviderArrow(pandas_predict_fun)

    Wrapper for any predictive function, optimized for Python-Java communication.

    The :class:`PredictionProviderArrow` class takes advantage of Apache Arrow to drastically
    speed up data transfer between Python and Java. We recommend using an ArrowModel
    whenever seeking LIME or SHAP explanations.
    """

    def __init__(self, predict_fun):
        """
        Create the model as a TrustyAI :obj:`PredictionProvider` Java class.

        Parameters
        ----------
        predict_fun : Callable[:class:`pd.DataFrame`, :class:`np.array`]
            A function that takes in Pandas DataFrame as input and outputs a Numpy array.
            In general, the ``model.predict`` functions of sklearn-style models meet this
            requirement.

        """
        self.predict_function = predict_fun

    def predict(self, inbound_bytearray):
        """The function called internally by :func:`predictAsync` when communicating
        between Java and Python. This function should never need to be called manually."""
        with pa.ipc.open_file(inbound_bytearray) as reader:
            batch = reader.get_batch(0)
        arr = batch.to_pandas()
        outputs = self.predict_function(arr)
        record_batch = pa.RecordBatch.from_pandas(outputs)
        sink = pa.BufferOutputStream()
        with pa.ipc.new_file(sink, record_batch.schema) as writer:
            writer.write_batch(record_batch)
        buffer = sink.getvalue()
        return JArray(JByte)(buffer)

    @JOverride
    def predictAsync(self, inbound_bytearray: JArray(JLong)) -> CompletableFuture:
        """
        Python implementation of the :func:`predictAsync` function with the
        TrustyAI :obj:`PredictionProviderArrow` interface.

        Parameters
        ----------
        inbound_bytearray : List[:obj:`PredictionInput`]
            The inbound bytearray

        Returns
        -------
        :obj:`CompletableFuture`
            A Java :obj:`CompletableFuture` containing the model outputs.
        """
        return CompletableFuture.completedFuture(self.predict(inbound_bytearray))

    def get_as_prediction_provider(self, prototype_prediction_input):
        """
        Wrap the :class:`ArrowModel` into a TrustyAI :class:`PredictionProvider`.
        This is required to use an :class:`ArrowModel` with any of the explainers.


        Parameters
        ----------
        prototype_prediction_input : :obj:`PredictionInput`
            A single example input to the model. This is necessary to specify the data
            schema to be communicated between Python and Java.

        Returns
        -------
        :obj:`PredictionProvider`
            A TrustyAI :class:`PredictionProvider`.
        """
        return PPAWrapper(self, prototype_prediction_input)


@JImplementsWithDocstring(
    "org.kie.trustyai.explainability.model.PredictionProvider", deferred=False
)
class Model:
    """Model(predict_fun, pandas=False, arrow=False)

    Wrap any Python predictive model. TrustyAI uses the :class:`Model` class to allow any Python
    predictive model to interface with the TrustyAI Java library.
    """

    def __init__(
        self, predict_fun, dataframe_input=False, output_names=None, arrow=False
    ):
        """
        Wrap the model as a TrustyAI :obj:`PredictionProvider` Java class.

        Parameters
        ----------
        predict_fun : Callable[:class:`pandas.DataFrame`] or Callable[:class:`numpy.array`]
            A function that takes in a Numpy array or Pandas DataFrame as input and outputs a
            Pandas DataFrame or Numpy array. In general, the ``model.predict`` functions of
            sklearn-style models meet this requirement.
        dataframe_input: bool
            Whether `predict_fun` expects a :class:`pandas.DataFrame` as input.
        output_names : List[String]:
            If the model outputs a numpy array, you can specify the names of the model outputs
            here.
        arrow: bool
            Whether to use Apache arrow to speed up data transfer between Java and Python.
            In general, set this to ``true`` whenever LIME or SHAP explanations are needed,
            and ``false`` for counterfactuals.
        """
        self.arrow = arrow
        self.predict_fun = predict_fun
        self.output_names = output_names

        if arrow:
            self.prediction_provider = None
            if not dataframe_input:
                self.prediction_provider_arrow = PredictionProviderArrow(
                    lambda x: self._cast_outputs_to_dataframe(predict_fun(x.values))
                )
            else:
                self.prediction_provider_arrow = PredictionProviderArrow(
                    lambda x: self._cast_outputs_to_dataframe(predict_fun(x))
                )
        else:
            self.prediction_provider_arrow = None
            if dataframe_input:
                self.prediction_provider = PredictionProvider(
                    lambda x: self._cast_outputs(
                        predict_fun(prediction_object_to_pandas(x))
                    )
                )
            else:
                self.prediction_provider = PredictionProvider(
                    lambda x: self._cast_outputs(
                        predict_fun(prediction_object_to_numpy(x))
                    )
                )

    def _cast_outputs(self, output_array):
        return df_to_prediction_object(
            self._cast_outputs_to_dataframe(output_array), output
        )

    def _cast_outputs_to_dataframe(self, output_array):
        if isinstance(output_array, pd.DataFrame):
            out = output_array
        elif isinstance(output_array, np.ndarray):
            if self.output_names is None:
                if len(output_array.shape) == 1:
                    columns = ["output-0"]
                else:
                    columns = [
                        "output-{}".format(i) for i in range(output_array.shape[1])
                    ]
            else:
                columns = self.output_names
            out = pd.DataFrame(output_array, columns=columns)
        else:
            raise ValueError(
                "Unsupported output type: {}, must be numpy.ndarray or pandas.DataFrame".format(
                    type(output_array)
                )
            )
        return out

    @JOverride
    def predictAsync(self, inputs: List[PredictionInput]) -> CompletableFuture:
        """
        Python implementation of the :func:`predictAsync` function with the
        TrustyAI :obj:`PredictionProvider` interface.

        Parameters
        ----------
        inputs : List[:obj:`PredictionInput`]
            A list of inputs.

        Returns
        -------
        :obj:`CompletableFuture`
            A Java :obj:`CompletableFuture` containing the model outputs.
        """
        if self.arrow and self.prediction_provider is None:
            self.prediction_provider = (
                self.prediction_provider_arrow.get_as_prediction_provider(inputs[0])
            )
        out = self.prediction_provider.predictAsync(inputs)
        return out

    def __call__(self, inputs):
        """
        Alias of ``model.predict_fun(inputs)``.

        Parameters
        ----------
        inputs : Inputs to pass to the model's original `predict_fun`
        """
        return self.predict_fun(inputs)


@_jcustomizer.JImplementationFor("org.kie.trustyai.explainability.model.Output")
# pylint: disable=no-member
class _JOutput:
    """Java Output implicit methods"""

    @property
    def name(self) -> str:
        """Get output's name"""
        return self.getName()

    @property
    def score(self) -> float:
        """Get output's score"""
        return self.getScore()

    @property
    def type(self):
        """Get output's type"""
        return self.getType()

    @property
    def value(self):
        """Get output's value"""
        return self.getValue()

    def __str__(self):
        return self.toString()

    def __repr__(self):
        return self.__str__()


@_jcustomizer.JImplementationFor(
    "org.kie.trustyai.explainability.model.PredictionOutput"
)
# pylint: disable=no-member
class _JPredictionOutput:
    """Java PredictionOutput implicit methods"""

    @property
    def outputs(self):
        """Get outputs"""
        return self.getOutputs()

    def by_name(self, name: str):
        """Get output by name"""
        return self.getByName(name)


@_jcustomizer.JImplementationFor(
    "org.kie.trustyai.explainability.model.PredictionInput"
)
# pylint: disable=no-member
class _JPredictionInput:
    """Java PredictionInput implicit methods"""

    @property
    def features(self):
        """Get features"""
        return self.getFeatures()


# implicit conversion
@_jcustomizer.JImplementationFor(
    "org.kie.trustyai.explainability.local.counterfactual.CounterfactualResult"
)
# pylint: disable=no-member
class _JCounterfactualResult:
    """Java CounterfactualResult implicit methods"""

    @property
    def entities(self) -> List[CounterfactualEntity]:
        """Return entities"""
        return self.getEntities()

    @property
    def output(self):
        """Return PredictionOutput"""
        return self.getOutput()


@_jcustomizer.JImplementationFor(
    "org.kie.trustyai.explainability.local.counterfactual.entities.CounterfactualEntity"
)
# pylint: disable=no-member, too-few-public-methods
class _JCounterfactualEntity:
    """Java DoubleEntity implicit methods"""

    def as_feature(self) -> Feature:
        """Return as feature"""
        return self.asFeature()


@_jcustomizer.JImplementationFor("org.kie.trustyai.explainability.model.Feature")
# pylint: disable=no-member
class _JFeature:
    """Java Feature implicit methods"""

    @property
    def name(self):
        """Return name"""
        return self.getName()

    @property
    def type(self):
        """Return type"""
        return self.getType()

    @property
    def value(self):
        """Return value"""
        return self.getValue()

    @property
    def domain(self):
        """Return domain"""
        _domain = self.getDomain()
        if isinstance(_domain, _EmptyFeatureDomain):
            return None
        return _domain

    @property
    def is_constrained(self):
        """Return contraint"""
        return self.isConstrained()


@_jcustomizer.JImplementationFor("org.kie.trustyai.explainability.model.Value")
# pylint: disable=no-member
class _JValue:
    """Java Value implicit methods"""

    def as_string(self) -> str:
        """Return as string"""
        return self.asString()

    def as_number(self) -> float:
        """Return as number"""
        return self.asNumber()

    def as_obj(self):
        """Return as object"""
        return self.getUnderlyingObject()

    def __str__(self):
        return self.toString()


@_jcustomizer.JImplementationFor(
    "org.kie.trustyai.explainability.model.PredictionProvider"
)
# pylint: disable=no-member, too-few-public-methods
class _JPredictionProvider:
    """Java PredictionProvider implicit methods"""

    def predict(self, inputs: List[List[Feature]]) -> List[PredictionOutput]:
        """Return model's prediction, removing async"""
        _inputs = [PredictionInput(features) for features in inputs]
        return self.predictAsync(_inputs).get()


@_jcustomizer.JImplementationFor(
    "org.kie.trustyai.explainability.model.CounterfactualPrediction"
)
# pylint: disable=no-member, too-few-public-methods
class _JCounterfactualPrediction:
    """Java CounterfactualPrediction implicit methods"""

    @property
    def domain(self):
        """Return domain"""
        return self.getDomain()

    @property
    def input(self) -> PredictionInput:
        """Return input"""
        return self.getInput()

    @property
    def output(self) -> PredictionOutput:
        """Return input"""
        return self.getOutput()

    @property
    def data_distribution(self):
        """Return data distribution"""
        return self.getDataDistribution()

    @property
    def max_running_time_seconds(self):
        """Return max running time seconds"""
        return self.getMaxRunningTimeSeconds()


@_jcustomizer.JImplementationFor(
    "org.kie.trustyai.explainability.model.PredictionFeatureDomain"
)
# pylint: disable=no-member
class _JPredictionFeatureDomain:
    """Java PredictionFeatureDomain implicit methods"""

    @property
    def feature_domains(self):
        """Return feature domains"""
        return self.getFeatureDomains()


@_jcustomizer.JImplementationFor(
    "org.kie.trustyai.explainability.model.SaliencyResults"
)
# pylint: disable=no-member
class SaliencyResults:
    """Java PredictionFeatureDomain implicit methods"""

    @property
    def saliencies(self):
        """Return saliencies"""
        return self.getSaliencies()

    def __sub__(self, other: _SaliencyResults):
        """Overload SaliencyResults difference"""
        return self.difference(other)

    def __eq__(self, other: _SaliencyResults):
        """Overload SaliencyResults equality"""
        return self.equals(other)


def output(name, dtype, value=None, score=1.0) -> _Output:
    """Create a Java :class:`Output`. The :class:`Output` class is used to represent the
    individual components of model outputs.

    Parameters
    ----------
    name : str
        The name of the given output.
    dtype: str
        The type of the given output, one of:

        * ``text`` for textual outputs.
        * ``number`` for numeric outputs.
        * ``bool`` for binary or boolean outputs.
        * ``categorical`` for categorical outputs.

        If `dtype` is unspecified or takes a different value than listed above, the
         feature type will be set as `UNDEFINED`.
    value : Any
        The value of this output.
    score : float
        The confidence of this particular output.

    Returns
    -------
    :class:`Output`
        A TrustyAI :class:`Output` object, to be used in
        the :func:`~trustyai.model.simple_prediction` or
        :func:`~trustyai.model.counterfactual_prediction` functions.

    """
    if dtype == "text":
        _type = Type.TEXT
    elif dtype == "number":
        _type = Type.NUMBER
    elif dtype == "bool":
        _type = Type.BOOLEAN
    elif dtype == "categorical":
        _type = Type.CATEGORICAL
    else:
        _type = Type.UNDEFINED
    return _Output(name, _type, Value(value), score)


def feature(name: str, dtype: str, value=None, domain=None) -> Feature:
    """Create a Java :class:`Feature`. The :class:`Feature` class is used to represent the
    individual components (or features) of input data points.

    Parameters
    ----------
    name : str
        The name of the given feature.
    dtype: str
        The type of the given feature, one of:

        * ``categorical`` for categorical features.
        * ``number`` for numeric features.
        * ``bool`` for binary or boolean features.

        If `dtype` is unspecified or takes a different value than listed above, the feature
        type will be taken as a generic object.
    value : Any
        The value of this feature.
    domain : Union[tuple, list]
        A tuple or list that defines the feature domain. A tuple will define a numeric range
        from ``[tuple[0], tuple[1])``, while a list defines the valid values for
        a categorical feature.

    Returns
    -------
    :class:`Feature`
        A TrustyAI :class:`Feature` object, to be used in the
        :func:`~trustyai.model.simple_prediction` or
        :func:`~trustyai.model.counterfactual_prediction` functions.

    """

    if dtype == "categorical":
        if isinstance(value, int):
            _factory = FeatureFactory.newCategoricalNumericalFeature
            value = JInt(value)
        else:
            _factory = FeatureFactory.newCategoricalFeature
            value = JString(value)
    elif dtype == "number":
        _factory = FeatureFactory.newNumericalFeature
    elif dtype == "bool":
        _factory = FeatureFactory.newBooleanFeature
    else:
        _factory = FeatureFactory.newObjectFeature

    name = JString(name)
    if domain:
        _feature = _factory(name, value, feature_domain(domain))
    else:
        _feature = _factory(name, value)
    return _feature


# pylint: disable=line-too-long
@data_conversion_docstring("one_input", "one_output")
def simple_prediction(
    input_features: OneInputUnionType, outputs: OneOutputUnionType
) -> SimplePrediction:
    """Wrap features and outputs into a SimplePrediction. Given a list of features and outputs,
    this function will bundle them into Prediction objects for use with the LIME and SHAP
    explainers.

    Parameters
    ----------
    input_features : {}
        List of input features, as a: {}
    outputs : {}
        The desired model outputs to be searched for in the counterfactual explanation.
        These can take the form of a: {}
    """
<<<<<<< HEAD
=======

>>>>>>> 1563850b
    return SimplePrediction(
        one_input_convert(input_features), one_output_convert(outputs)
    )


# pylint: disable=too-many-arguments
@data_conversion_docstring("one_input", "one_output")
def counterfactual_prediction(
    input_features: OneInputUnionType,
    outputs: OneOutputUnionType,
    data_distribution: Optional[DataDistribution] = None,
    uuid: Optional[_uuid.UUID] = None,
    timeout: Optional[float] = None,
) -> CounterfactualPrediction:
    """Wrap features and outputs into a CounterfactualPrediction. Given a list of features and
    outputs, this function will bundle them into Prediction objects for use with the
    :class:`CounterfactualExplainer`.

    Parameters
    ----------
    input_features : {}
        List of input features, as a: {}
    outputs : {}
        The desired model outputs to be searched for in the counterfactual explanation.
        These can take the form of a: {}
    data_distribution : Optional[:class:`DataDistribution`]
        The :class:`DataDistribution` to use when sampling the inputs.
    uuid : Optional[:class:`_uuid.UUID`]
        The UUID to use during search.
    timeout : Optional[float]
        The timeout time in seconds of the counterfactual explanation.
    """
    if not uuid:
        uuid = _uuid.uuid4()
    if timeout:
        timeout = Long(timeout)

<<<<<<< HEAD
    # map inputs to PredictionInput
=======
>>>>>>> 1563850b
    return CounterfactualPrediction(
        one_input_convert(input_features),
        one_output_convert(outputs),
        data_distribution,
        uuid,
        timeout,
    )<|MERGE_RESOLUTION|>--- conflicted
+++ resolved
@@ -750,10 +750,7 @@
         The desired model outputs to be searched for in the counterfactual explanation.
         These can take the form of a: {}
     """
-<<<<<<< HEAD
-=======
-
->>>>>>> 1563850b
+
     return SimplePrediction(
         one_input_convert(input_features), one_output_convert(outputs)
     )
@@ -791,10 +788,6 @@
     if timeout:
         timeout = Long(timeout)
 
-<<<<<<< HEAD
-    # map inputs to PredictionInput
-=======
->>>>>>> 1563850b
     return CounterfactualPrediction(
         one_input_convert(input_features),
         one_output_convert(outputs),
