--- conflicted
+++ resolved
@@ -1,11 +1,7 @@
 # pylint: disable = import-error, invalid-name, wrong-import-order, no-name-in-module
 """General model classes"""
 from trustyai import _default_initializer  # pylint: disable=unused-import
-<<<<<<< HEAD
-from org.kie.trustyai.explainability.utils import (
-=======
 from org.kie.trustyai.explainability.metrics import (
->>>>>>> 7957fa99
     ExplainabilityMetrics as _ExplainabilityMetrics,
 )
 
