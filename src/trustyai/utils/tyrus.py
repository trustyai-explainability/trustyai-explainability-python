--- conflicted
+++ resolved
@@ -116,11 +116,7 @@
                 (default=`0.1`) The fraction of found byproduct counterfactuals to display in the
                 dashboard, as a float between 0 and 1. Choose a larger number to see more,
                 but this will make plot rendering more expensive.
-<<<<<<< HEAD
             * notebook : bool
-=======
-            * notebook : `bool
->>>>>>> bc4ec92b
                 (default=`False`) If true, Tyrus will launch the visualizations inline in a
                 Jupyter notebook. If false, the visualizations will be saved as HTML and opened
                 automatically in your default browser.
