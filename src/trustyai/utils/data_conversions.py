--- conflicted
+++ resolved
@@ -12,13 +12,7 @@
     PredictionInput,
     PredictionOutput,
 )
-<<<<<<< HEAD
-from org.kie.trustyai.explainability.model.domain import (
-    FeatureDomain
-)
-=======
 from org.kie.trustyai.explainability.model.domain import FeatureDomain
->>>>>>> 521647db
 
 import pandas as pd
 import numpy as np
@@ -117,9 +111,6 @@
 
 
 # === Domain Inserter ==============================================================================
-<<<<<<< HEAD
-def domain_insertion(undomained_input: PredictionInput, feature_domains: List[FeatureDomain]):
-=======
 def domain_insertion(
     undomained_input: PredictionInput, feature_domains: List[FeatureDomain]
 ):
@@ -127,7 +118,6 @@
     `len(feature_domains) == len(PredictionInput.getFeatures()`, return a PredictionInput
     where the ith feature has the ith domain. If the ith domain is `None`, the feature
     is constrained."""
->>>>>>> 521647db
     assert len(undomained_input.getFeatures()) == len(feature_domains)
 
     domained_features = []
@@ -139,28 +129,16 @@
         else:
             domained_features.append(
                 Feature(
-<<<<<<< HEAD
-                    f.getName(),
-                    f.getType(),
-                    f.getValue(),
-                    False,
-                    feature_domains[i])
-=======
                     f.getName(), f.getType(), f.getValue(), False, feature_domains[i]
                 )
->>>>>>> 521647db
             )
     return PredictionInput(domained_features)
 
 
 # === input functions ==============================================================================
-<<<<<<< HEAD
-def one_input_convert(python_inputs: OneInputUnionType, feature_domains: FeatureDomain= None  ) -> PredictionInput:
-=======
 def one_input_convert(
     python_inputs: OneInputUnionType, feature_domains: FeatureDomain = None
 ) -> PredictionInput:
->>>>>>> 521647db
     """Convert an object of OneInputUnionType into a PredictionInput."""
     if isinstance(python_inputs, np.ndarray):
         if len(python_inputs.shape) == 1:
@@ -183,34 +161,22 @@
     return pi
 
 
-<<<<<<< HEAD
-def many_inputs_convert(python_inputs: ManyInputsUnionType, feature_domains: FeatureDomain=None) -> List[PredictionInput]:
-=======
 def many_inputs_convert(
     python_inputs: ManyInputsUnionType, feature_domains: List[FeatureDomain] = None
 ) -> List[PredictionInput]:
->>>>>>> 521647db
     """Convert an object of ManyInputsUnionType into a List[PredictionInput]"""
     if isinstance(python_inputs, np.ndarray):
         if len(python_inputs.shape) == 1:
             python_inputs = python_inputs.reshape(1, -1)
         pis = numpy_to_prediction_object(python_inputs, trustyai.model.feature)
     elif isinstance(python_inputs, pd.DataFrame):
-<<<<<<< HEAD
-        pis =df_to_prediction_object(python_inputs, trustyai.model.feature)
-    # fallback case is List[PredictionInput]
-    else:
-        pis = python_inputs
-=======
         pis = df_to_prediction_object(python_inputs, trustyai.model.feature)
     # fallback case is List[PredictionInput]
     else:
         pis = python_inputs
 
     return [domain_insertion(pi, feature_domains) for pi in pis]
->>>>>>> 521647db
-
-    return [domain_insertion(pi, feature_domains) for pi in pis]
+
 
 # === output functions =============================================================================
 def one_output_convert(python_outputs: OneOutputUnionType) -> PredictionOutput:
@@ -245,9 +211,6 @@
     return python_outputs
 
 
-
-
-
 # === TrustyAI Conversions =========================================================================
 def df_to_prediction_object(
     df: pd.DataFrame, func
