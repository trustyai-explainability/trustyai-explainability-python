--- conflicted
+++ resolved
@@ -1,14 +1,9 @@
 """Data Converters between Python and Java"""
 # pylint: disable = import-error, line-too-long, trailing-whitespace, unused-import, cyclic-import
 # pylint: disable = consider-using-f-string, invalid-name, wrong-import-order
-<<<<<<< HEAD
-
+import warnings
 from typing import Union, List, Optional
 from itertools import filterfalse
-=======
-import warnings
-from typing import Union, List
->>>>>>> 7957fa99
 
 import trustyai.model
 from trustyai.model.domain import feature_domain
@@ -152,7 +147,7 @@
 
 # === Domain Inserter ==============================================================================
 def domain_insertion(
-        undomained_input: PredictionInput, feature_domains: List[FeatureDomain]
+    undomained_input: PredictionInput, feature_domains: List[FeatureDomain]
 ):
     """Given a PredictionInput and a corresponding list of feature domains, where
     `len(feature_domains) == len(PredictionInput.getFeatures()`, return a PredictionInput
@@ -189,7 +184,7 @@
 
 # === input functions ==============================================================================
 def one_input_convert(
-        python_inputs: OneInputUnionType, feature_domains: FeatureDomain = None
+    python_inputs: OneInputUnionType, feature_domains: FeatureDomain = None
 ) -> PredictionInput:
     """Convert an object of OneInputUnionType into a PredictionInput."""
     if isinstance(python_inputs, (int, float, np.number)):
@@ -222,7 +217,7 @@
 
 
 def many_inputs_convert(
-        python_inputs: ManyInputsUnionType, feature_domains: List[FeatureDomain] = None
+    python_inputs: ManyInputsUnionType, feature_domains: List[FeatureDomain] = None
 ) -> List[PredictionInput]:
     """Convert an object of ManyInputsUnionType into a List[PredictionInput]"""
     if isinstance(python_inputs, np.ndarray):
@@ -270,7 +265,7 @@
 
 
 def many_outputs_convert(
-        python_outputs: ManyOutputsUnionType,
+    python_outputs: ManyOutputsUnionType,
 ) -> List[PredictionOutput]:
     """Convert an object of ManyOutputsUnionType into a List[PredictionOutput]"""
     if isinstance(python_outputs, np.ndarray):
@@ -285,7 +280,7 @@
 
 # === TrustyAI Conversions =========================================================================
 def df_to_prediction_object(
-        df: pd.DataFrame, func
+    df: pd.DataFrame, func
 ) -> Union[List[PredictionInput], List[PredictionOutput]]:
     """
     Convert a Pandas DataFrame into a list of TrustyAI
@@ -319,7 +314,7 @@
 
 
 def numpy_to_prediction_object(
-        array: np.ndarray, func, names=None
+    array: np.ndarray, func, names=None
 ) -> Union[List[PredictionInput], List[PredictionOutput]]:
     """
     Convert a Numpy array into a list of TrustyAI
@@ -363,7 +358,7 @@
 
 
 def prediction_object_to_numpy(
-        objects: Union[List[PredictionInput], List[PredictionOutput]]
+    objects: Union[List[PredictionInput], List[PredictionOutput]]
 ) -> np.array:
     """
     Convert a list of TrustyAI
@@ -392,7 +387,7 @@
 
 
 def prediction_object_to_pandas(
-        objects: Union[List[PredictionInput], List[PredictionOutput]]
+    objects: Union[List[PredictionInput], List[PredictionOutput]]
 ) -> pd.DataFrame:
     """
     Convert a list of TrustyAI
