--- conflicted
+++ resolved
@@ -2,8 +2,7 @@
 # pylint: disable=duplicate-code
 from .counterfactuals import CounterfactualResult, CounterfactualExplainer
 from .lime import LimeExplainer, LimeResults
-<<<<<<< HEAD
-from .shap import SHAPExplainer, SHAPResults
+from .shap import SHAPExplainer, SHAPResults, BackgroundGenerator
 from jpype import (
     JImplements,
     JOverride,
@@ -18,6 +17,3 @@
     @JOverride
     def explainAsync(self, prediction, model):
         return self.wrapped.explainAsync(prediction, model)
-=======
-from .shap import SHAPExplainer, SHAPResults, BackgroundGenerator
->>>>>>> 85146980
