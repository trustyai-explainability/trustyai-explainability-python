"""Explainers.lime module"""
# pylint: disable = import-error, too-few-public-methods, wrong-import-order, line-too-long,
# pylint: disable = unused-argument, duplicate-code, consider-using-f-string, invalid-name
from typing import Dict

import bokeh.models
import matplotlib.pyplot as plt
import matplotlib as mpl
from bokeh.models import ColumnDataSource, HoverTool
from bokeh.plotting import figure
import pandas as pd

from trustyai import _default_initializer  # pylint: disable=unused-import
from trustyai.utils._visualisation import (
    DEFAULT_STYLE as ds,
    DEFAULT_RC_PARAMS as drcp,
    bold_red_html,
    bold_green_html,
    output_html,
    feature_html,
)
<<<<<<< HEAD
from trustyai.utils.data_conversions import (
    OneInputUnionType,
    data_conversion_docstring,
    OneOutputUnionType,
)
from trustyai.model import simple_prediction
=======
from .explanation_results import SaliencyResults
from trustyai.model import simple_prediction, PredUnionType
>>>>>>> 1b4329c7

from org.kie.trustyai.explainability.local.lime import (
    LimeConfig as _LimeConfig,
    LimeExplainer as _LimeExplainer,
)
from org.kie.trustyai.explainability.model import (
    EncodingParams,
    PredictionProvider,
    Saliency,
    PerturbationContext,
)

from java.util import Random

LimeConfig = _LimeConfig


class LimeResults(SaliencyResults):
    """Wraps LIME results. This object is returned by the :class:`~LimeExplainer`,
    and provides a variety of methods to visualize and interact with the explanation.
    """

    def __init__(self, saliencyResults: SaliencyResults):
        """Constructor method. This is called internally, and shouldn't ever need to be used
        manually."""
        self._java_saliency_results = saliencyResults

    def saliency_map(self) -> Dict[str, Saliency]:
        """
        Return a dictionary of found saliencies.

        Returns
        -------
        Dict[str, Saliency]
             A dictionary of :class:`~trustyai.model.Saliency` objects, keyed by output name.
        """
        return {
            entry.getKey(): entry.getValue()
            for entry in self._java_saliency_results.saliencies.entrySet()
        }

    def as_dataframe(self) -> pd.DataFrame:
        """
        Return the LIME result as a dataframe.

        Returns
        -------
        pandas.DataFrame
            DataFrame containing the results of the LIME explanation. For each model output, the
            table will contain the following columns:

            * ``${output_name}_features``: The names of each input feature.
            * ``${output_name}_score``: The LIME saliency of this feature.
            * ``${output_name}_value``: The original value of each feature.
            * ``${output_name}_confidence``: The confidence of the reported saliency.
        """
        outputs = self.saliency_map().keys()

        data = {}
        for output in outputs:
            pfis = self.saliency_map().get(output).getPerFeatureImportance()
            data[f"{output}_features"] = [
                f"{pfi.getFeature().getName()}" for pfi in pfis
            ]
            data[f"{output}_score"] = [pfi.getScore() for pfi in pfis]
            data[f"{output}_value"] = [
                pfi.getFeature().getValue().as_number() for pfi in pfis
            ]
            data[f"{output}_confidence"] = [pfi.getConfidence() for pfi in pfis]

        return pd.DataFrame.from_dict(data)

    def as_html(self) -> pd.io.formats.style.Styler:
        """
        Return the LIME result as a Pandas Styler object.

        Returns
        -------
        pandas.Styler
            Styler containing the results of the LIME explanation, in the same
            schema as in :func:`as_dataframe`. Currently, no default styles are applied
            in this particular function, making it equivalent to :code:`self.as_dataframe().style`.
        """
        return self.as_dataframe().style

    def _matplotlib_plot(self, output_name: str) -> None:
        """Plot the LIME saliencies."""
        with mpl.rc_context(drcp):
            dictionary = {}
            for feature_importance in (
                self.saliency_map().get(output_name).getPerFeatureImportance()
            ):
                dictionary[
                    feature_importance.getFeature().name
                ] = feature_importance.getScore()

            colours = [
                ds["negative_primary_colour"]
                if i < 0
                else ds["positive_primary_colour"]
                for i in dictionary.values()
            ]
            plt.title(f"LIME explanation of {output_name}")
            plt.barh(
                range(len(dictionary)),
                dictionary.values(),
                align="center",
                color=colours,
            )
            plt.yticks(range(len(dictionary)), list(dictionary.keys()))
            plt.tight_layout()
            plt.show()

    def _get_bokeh_plot(self, output_name) -> bokeh.models.Plot:
        lime_data_source = pd.DataFrame(
            [
                {
                    "feature": str(pfi.getFeature().getName()),
                    "saliency": pfi.getScore(),
                }
                for pfi in self.saliency_map()[output_name].getPerFeatureImportance()
            ]
        )
        lime_data_source["color"] = lime_data_source["saliency"].apply(
            lambda x: ds["positive_primary_colour"]
            if x >= 0
            else ds["negative_primary_colour"]
        )
        lime_data_source["saliency_colored"] = lime_data_source["saliency"].apply(
            lambda x: (bold_green_html if x >= 0 else bold_red_html)("{:.2f}".format(x))
        )

        lime_data_source["color_faded"] = lime_data_source["saliency"].apply(
            lambda x: ds["positive_primary_colour_faded"]
            if x >= 0
            else ds["negative_primary_colour_faded"]
        )
        source = ColumnDataSource(lime_data_source)
        htool = HoverTool(
            names=["bars"],
            tooltips="<h3>LIME</h3> {} saliency to {}: @saliency_colored".format(
                feature_html("@feature"), output_html(output_name)
            ),
        )
        bokeh_plot = figure(
            sizing_mode="stretch_both",
            title="Lime Feature Importances",
            y_range=lime_data_source["feature"],
            tools=[htool],
        )
        bokeh_plot.hbar(
            y="feature",
            left=0,
            right="saliency",
            fill_color="color_faded",
            line_color="color",
            hover_color="color",
            color="color",
            height=0.75,
            name="bars",
            source=source,
        )
        bokeh_plot.line([0, 0], [0, len(lime_data_source)], color="#000")
        bokeh_plot.xaxis.axis_label = "Saliency Value"
        bokeh_plot.yaxis.axis_label = "Feature"
        return bokeh_plot

    def _get_bokeh_plot_dict(self) -> Dict[str, bokeh.models.Plot]:
        return {
            output_name: self._get_bokeh_plot(output_name)
            for output_name in self.saliency_map().keys()
        }


class LimeExplainer:
    """*"Which features were most important to the results?"*

    LIME (`Local Interpretable Model-agnostic Explanations <https://arxiv.org/abs/1602.04938>`_)
    seeks to answer this question via providing *saliencies*, weights associated with each input
    feature that describe how strongly said feature contributed to the model's output.
    """

    def __init__(self, samples=10, **kwargs):
        """Initialize the :class:`LimeExplainer`.

        Parameters
        ----------
        samples: int
            Number of samples to be generated for the local linear model training.

        Keyword Arguments:
            * penalise_sparse_balance : bool
                (default=True) Whether to penalise features that are likely to produce linearly
                inseparable outputs. This can improve the efficacy and interpretability of the
                outputted saliencies.
            * normalise_weights : bool
                (default=False) Whether to normalise the saliencies generated by LIME. If selected,
                saliencies will be normalized between 0 and 1.
            * use_wlr_model : bool
                (default=True) Whether to use a weighted linear regression as the LIME explanatory
                model. If `false`, a multilayer perceptron is used, which generally has a slower
                runtime,
            * seed: int
                (default=0) The random seed to be used.
            * perturbations: int
                (default=1) The starting number of feature perturbations within the explanation
                process.
            * trackCounterfactuals : bool
                (default=False) Keep track of produced byproduct counterfactuals during LIME run.

        """
        self._jrandom = Random()
        self._jrandom.setSeed(kwargs.get("seed", 0))

        self._lime_config = (
            LimeConfig()
            .withNormalizeWeights(kwargs.get("normalise_weights", False))
            .withPerturbationContext(
                PerturbationContext(self._jrandom, kwargs.get("perturbations", 1))
            )
            .withSamples(samples)
            .withEncodingParams(EncodingParams(0.07, 0.3))
            .withAdaptiveVariance(True)
            .withPenalizeBalanceSparse(kwargs.get("penalise_sparse_balance", True))
            .withUseWLRLinearModel(kwargs.get("use_wlr_model", True))
            .withTrackCounterfactuals(kwargs.get("track_counterfactuals", False))
        )

        self._explainer = _LimeExplainer(self._lime_config)

    @data_conversion_docstring("one_input", "one_output")
    def explain(
        self,
        inputs: OneInputUnionType,
        outputs: OneOutputUnionType,
        model: PredictionProvider,
    ) -> LimeResults:
        """Produce a LIME explanation.

        Parameters
        ----------
        inputs : {}
            The input features to the model, as a: {}
        outputs : {}
            The corresponding model outputs for the provided features, that is,
            ``outputs = model(input_features)``. These can take the form of a: {}
        model : :obj:`~trustyai.model.PredictionProvider`
            The TrustyAI PredictionProvider, as generated by :class:`~trustyai.model.Model`
            or :class:`~trustyai.model.ArrowModel`.

        Returns
        -------
        :class:`~LimeResults`
            Object containing the results of the LIME explanation.
        """
        _prediction = simple_prediction(inputs, outputs)
        return LimeResults(self._explainer.explainAsync(_prediction, model).get())<|MERGE_RESOLUTION|>--- conflicted
+++ resolved
@@ -19,17 +19,15 @@
     output_html,
     feature_html,
 )
-<<<<<<< HEAD
+
 from trustyai.utils.data_conversions import (
     OneInputUnionType,
     data_conversion_docstring,
     OneOutputUnionType,
 )
 from trustyai.model import simple_prediction
-=======
 from .explanation_results import SaliencyResults
-from trustyai.model import simple_prediction, PredUnionType
->>>>>>> 1b4329c7
+from trustyai.model import simple_prediction
 
 from org.kie.trustyai.explainability.local.lime import (
     LimeConfig as _LimeConfig,
